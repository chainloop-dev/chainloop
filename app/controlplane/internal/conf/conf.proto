//
// Copyright 2024 The Chainloop Authors.
//
// Licensed under the Apache License, Version 2.0 (the "License");
// you may not use this file except in compliance with the License.
// You may obtain a copy of the License at
//
//     http://www.apache.org/licenses/LICENSE-2.0
//
// Unless required by applicable law or agreed to in writing, software
// distributed under the License is distributed on an "AS IS" BASIS,
// WITHOUT WARRANTIES OR CONDITIONS OF ANY KIND, either express or implied.
// See the License for the specific language governing permissions and
// limitations under the License.

syntax = "proto3";

import "buf/validate/validate.proto";
import "credentials/v1/config.proto";
import "google/protobuf/duration.proto";

option go_package = "github.com/chainloop-dev/chainloop/app/controlplane/internal/conf;conf";

message Bootstrap {
  Server server = 1;
  Data data = 2;
  Auth auth = 3;
  Observability observability = 4;
  credentials.v1.Credentials credentials_service = 5;
  // CAS Server endpoint
  CASServer cas_server = 6;
  // Plugins directory
  // NOTE: plugins have the form of chainloop-plugin-<name>
  string plugins_dir = 7;
  // Configuration about the shared referrer index
  ReferrerSharedIndex referrer_shared_index = 8;

  // The certificate authority used for keyless signing
  CA certificate_authority = 9;

  message Observability {
    Sentry sentry = 1;
    message Sentry {
      string dsn = 1;
      string environment = 2;
    }
  }

  message CASServer {
    // CAS server GRPC endpoint
    Server.GRPC grpc = 1 [(buf.validate.field).required = true];
    // insecure is used to connect to the CAS server in development
    bool insecure = 2;
    // CAS server external http(s) download endpoint
    // In the form of [scheme]://[host]/path i.e https://cas.chainloop.dev/download
    // https://github.com/chainloop-dev/chainloop/blob/126f47b6c0803eac844b8e3e1a21d582f00e4dc6/app/artifact-cas/internal/service/download.go#L34
    string download_url = 3;
  }
}

// Configuration used to enable a shared index API endpoint that can be used to discover metadata referrers
// To populate the shared index you need to enable the feature and configure the allowed orgs
// The reason to have an org allowList is to avoid leaking metadata from other organizations and set the stage for a trusted publisher model
message ReferrerSharedIndex {
  // If the shared, public index feature is enabled
  bool enabled = 1;
  // list of organizations uuids that are allowed to appear in the shared referrer index
  // think of it as a list of trusted publishers
  repeated string allowed_orgs = 2;
}

message Server {
  message HTTP {
    string network = 1;
    string addr = 2;
    // In the form of [scheme]://[host] i.e https://instance.chainloop.dev
    // Optional
    string external_url = 4;
    google.protobuf.Duration timeout = 5;
  }

  message TLS {
    // path to certificate and private key
    string certificate = 1;
    string private_key = 2;
  }
  message GRPC {
    string network = 1;
    string addr = 2 [(buf.validate.field).string.min_len = 1];
    google.protobuf.Duration timeout = 3;
    TLS tls_config = 4;
  }

  HTTP http = 1;
  GRPC grpc = 2;
  // HTTPMetrics defines the HTTP server that exposes prometheus metrics
  HTTP http_metrics = 3;
}

message Data {
  message Database {
    string driver = 1;
    string source = 2;
  }
  Database database = 1;
}

message Auth {
  // Authentication creates a JWT that uses this secret for signing
  string generated_jws_hmac_secret = 2;
  // allow_list is a list of allowed email addresses or domains
  // for example ["@chainloop.dev", "foo@mycompany.org"]
  repeated string allow_list = 3;
  string cas_robot_account_private_key_path = 4;
  OIDC oidc = 6;

  message OIDC {
    string domain = 1;
    string client_id = 2;
    string client_secret = 3;
    string redirect_url_scheme = 4;
  }
}

message CA {
  oneof ca {
    FileCA file_ca = 1;
<<<<<<< HEAD
    KmsCA kms_ca = 2;
=======
>>>>>>> b700ffb8
  }

  message FileCA {
    string cert_path = 1;
    string key_path = 2;
    string key_pass = 3;
  }
<<<<<<< HEAD

  message KmsCA {
    string key_resource_id = 1;
    string certificate_chain_path = 2;
  }
=======
>>>>>>> b700ffb8
}<|MERGE_RESOLUTION|>--- conflicted
+++ resolved
@@ -125,10 +125,6 @@
 message CA {
   oneof ca {
     FileCA file_ca = 1;
-<<<<<<< HEAD
-    KmsCA kms_ca = 2;
-=======
->>>>>>> b700ffb8
   }
 
   message FileCA {
@@ -136,12 +132,4 @@
     string key_path = 2;
     string key_pass = 3;
   }
-<<<<<<< HEAD
-
-  message KmsCA {
-    string key_resource_id = 1;
-    string certificate_chain_path = 2;
-  }
-=======
->>>>>>> b700ffb8
 }