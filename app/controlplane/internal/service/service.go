//
// Copyright 2023-2025 The Chainloop Authors.
//
// Licensed under the Apache License, Version 2.0 (the "License");
// you may not use this file except in compliance with the License.
// You may obtain a copy of the License at
//
//     http://www.apache.org/licenses/LICENSE-2.0
//
// Unless required by applicable law or agreed to in writing, software
// distributed under the License is distributed on an "AS IS" BASIS,
// WITHOUT WARRANTIES OR CONDITIONS OF ANY KIND, either express or implied.
// See the License for the specific language governing permissions and
// limitations under the License.

package service

import (
	"context"
	"fmt"
	"io"

	pb "github.com/chainloop-dev/chainloop/app/controlplane/api/controlplane/v1"

	"github.com/chainloop-dev/chainloop/app/controlplane/internal/usercontext"
	"github.com/chainloop-dev/chainloop/app/controlplane/internal/usercontext/entities"
	"github.com/chainloop-dev/chainloop/app/controlplane/pkg/authz"
	"github.com/chainloop-dev/chainloop/app/controlplane/pkg/biz"
	"github.com/chainloop-dev/chainloop/app/controlplane/pkg/pagination"
	"github.com/chainloop-dev/chainloop/pkg/servicelogger"
	"github.com/go-kratos/kratos/v2/errors"
	"github.com/go-kratos/kratos/v2/log"
	"github.com/google/uuid"
	"github.com/google/wire"
	"google.golang.org/grpc/codes"
	"google.golang.org/grpc/status"
)

// ProviderSet is service providers.
var ProviderSet = wire.NewSet(
	NewWorkflowService,
	NewAuthService,
	NewRobotAccountService,
	NewWorkflowRunService,
	NewAttestationService,
	NewWorkflowSchemaService,
	NewCASCredentialsService,
	NewContextService,
	NewOrgMetricsService,
	NewIntegrationsService,
	NewCASBackendService,
	NewCASRedirectService,
	NewOrganizationService,
	NewOrgInvitationService,
	NewReferrerService,
	NewAPITokenService,
	NewAttestationStateService,
	NewUserService,
	NewSigningService,
	NewPrometheusService,
	NewGroupService,
	NewProjectService,
	wire.Struct(new(NewWorkflowRunServiceOpts), "*"),
	wire.Struct(new(NewAttestationServiceOpts), "*"),
	wire.Struct(new(NewAttestationStateServiceOpt), "*"),
)

func requireCurrentUser(ctx context.Context) (*entities.User, error) {
	currentUser := entities.CurrentUser(ctx)
	if currentUser == nil {
		return nil, errors.NotFound("not found", "logged in user")
	}

	return currentUser, nil
}

func requireAPIToken(ctx context.Context) (*entities.APIToken, error) {
	token := entities.CurrentAPIToken(ctx)
	if token == nil {
		return nil, errors.NotFound("not found", "API token")
	}

	return token, nil
}

func requireCurrentUserOrAPIToken(ctx context.Context) (*entities.User, *entities.APIToken, error) {
	user, err := requireCurrentUser(ctx)
	if err != nil && !errors.IsNotFound(err) {
		return nil, nil, err
	}

	apiToken, err := requireAPIToken(ctx)
	if err != nil && !errors.IsNotFound(err) {
		return nil, nil, err
	}

	if user == nil && apiToken == nil {
		return nil, nil, errors.Forbidden("authN required", "logged in user nor API token found")
	}

	return user, apiToken, nil
}

func requireCurrentOrg(ctx context.Context) (*entities.Org, error) {
	currentOrg := entities.CurrentOrg(ctx)
	if currentOrg == nil {
		return nil, errors.NotFound("not found", "current organization not set")
	}

	return currentOrg, nil
}

func requireCurrentAuthzSubject(ctx context.Context) (string, error) {
	sub := usercontext.CurrentAuthzSubject(ctx)
	if sub == "" {
		return "", errors.NotFound("not found", "authorization subject not set")
	}

	return sub, nil
}

func newService(opts ...NewOpt) *service {
	s := &service{
		log: log.NewHelper(log.NewStdLogger(io.Discard)),
	}

	for _, opt := range opts {
		opt(s)
	}

	return s
}

type service struct {
	log            *log.Helper
	enforcer       *authz.Enforcer
	projectUseCase *biz.ProjectUseCase
	groupUseCase   *biz.GroupUseCase
}

type NewOpt func(s *service)

func WithLogger(logger log.Logger) NewOpt {
	return func(s *service) {
		s.log = servicelogger.ScopedHelper(logger, "service")
	}
}

func WithEnforcer(enforcer *authz.Enforcer) NewOpt {
	return func(s *service) {
		s.enforcer = enforcer
	}
}

func WithProjectUseCase(projectUseCase *biz.ProjectUseCase) NewOpt {
	return func(s *service) {
		s.projectUseCase = projectUseCase
	}
}

func WithGroupUseCase(groupUseCase *biz.GroupUseCase) NewOpt {
	return func(s *service) {
		s.groupUseCase = groupUseCase
	}
}

// authorizeResource is a helper that checks if the user has a particular `op` permission policy on a particular resource
// For example: `s.authorizeResource(ctx, authz.PolicyAttachedIntegrationDetach, authz.ResourceTypeProject, projectUUID);`
// checks if the user has a role in the project that allows to detach integrations on it.
// This method is available to every service that embeds `service`
// It goes through all the memberships of the user, direct memberships and indirect memberships (Groups)
// and checks if the user has any role that allows the operation on the resourceType and resourceID.
func (s *service) authorizeResource(ctx context.Context, op *authz.Policy, resourceType authz.ResourceType, resourceID uuid.UUID) error {
	if !rbacEnabled(ctx) {
		return nil
	}

	// 1 - Authorize using API token
	// For now we only support API tokens to authorize project resourceTypes
	// NOTE we do not run s.enforcer here because API tokens do not have roles associated with resourceTypes
	// the authorization has happened at the API level and we do not have attribute-based policies in casbin yet
	if token := entities.CurrentAPIToken(ctx); token != nil {
		if resourceType == authz.ResourceTypeProject && token.ProjectID != nil && token.ProjectID.String() == resourceID.String() {
			s.log.Debugw("msg", "authorized using API token", "resource_id", resourceID.String(), "resource_type", resourceType, "token_name", token.Name, "token_id", token.ID)
			return nil
		}

		return errors.Forbidden("forbidden", fmt.Errorf("operation not allowed: This auth token is valid only with the project %q", *token.ProjectName).Error())
	}

	// 2 - We are a user
	// find the resource membership that matches the resource type and ID
	// for example admin in project1, then apply RBAC enforcement
	m := entities.CurrentMembership(ctx)
	var matchingResources []*entities.ResourceMembership
	// First, collect all memberships that match the requested resource type and ID
	for _, rm := range m.Resources {
		if rm.ResourceType == resourceType && rm.ResourceID == resourceID {
			matchingResources = append(matchingResources, rm)
		}
	}

	var defaultMessage = fmt.Sprintf("you do not have permissions to access to the %s associated with this resource", resourceType)
	// If no matching resources were found, return forbidden error
	if len(matchingResources) == 0 {
		return errors.Forbidden("forbidden", defaultMessage)
	}

	// Try to enforce the policy with each matching role
	// If any role passes, authorize the request
	for _, rm := range matchingResources {
		pass, err := s.enforcer.Enforce(string(rm.Role), op)
		if err != nil {
			return handleUseCaseErr(err, s.log)
		}

		if pass {
			s.log.Debugw("msg", "authorized using user membership", "resource_id", resourceID.String(), "resource_type", resourceType, "role", rm.Role, "membership_id", rm.MembershipID, "user_id", m.UserID)
			return nil
		}
	}

	// If none of the roles pass, return forbidden error
	return errors.Forbidden("forbidden", defaultMessage)
}

// userHasPermissionOnProject is a helper method that checks if a policy can be applied to a project. It looks for a project
// by name in the given organization and ensures that the user has a role that allows that specific operation in the project.
// check authorizeResource method
// if it doesn't return an error, it means that the user has the permission and the project is returned
func (s *service) userHasPermissionOnProject(ctx context.Context, orgID string, ref *pb.IdentityReference, policy *authz.Policy) (*biz.Project, error) {
	// Parse entity ID and entity Name from the request
	entityID, entityName, err := ref.Parse()
	if err != nil {
		return nil, errors.BadRequest("invalid", fmt.Sprintf("invalid project reference: %s", err.Error()))
	}

	// Find the project by its reference
	p, err := s.projectUseCase.FindProjectByReference(ctx, orgID, &biz.IdentityReference{ID: entityID, Name: entityName})
	if err != nil {
		return nil, handleUseCaseErr(err, s.log)
	}

	// if RBAC is not enabled, we return the project
	if !rbacEnabled(ctx) {
		return p, nil
	}

	if err = s.authorizeResource(ctx, policy, authz.ResourceTypeProject, p.ID); err != nil {
		return nil, err
	}

	return p, nil
}

<<<<<<< HEAD
func (s *service) userCanCreateProject(ctx context.Context) error {
	// admins always can create projects
	if !rbacEnabled(ctx) {
		return nil
	}

	// Only org tokens can create projects
	if token := entities.CurrentAPIToken(ctx); token != nil {
		if token.ProjectID != nil {
			return errors.Forbidden("unauthorized", "you are not allowed to create projects")
		}
	}

	orgRole := usercontext.CurrentAuthzSubject(ctx)
	pass, err := s.enforcer.Enforce(orgRole, authz.PolicyProjectCreate)
	if err != nil {
		return handleUseCaseErr(err, s.log)
	}

	if !pass {
		return errors.Forbidden("unauthorized", "you are not allowed to create projects")
	}

	return nil
}

// userHasPermissionToAddGroupMember checks if the user has permission to add members to a group
func (s *service) userHasPermissionToAddGroupMember(ctx context.Context, orgID string, groupIdentifier *pb.IdentityReference) error {
	return s.userHasPermissionOnGroupMembershipsWithPolicy(ctx, orgID, groupIdentifier, authz.PolicyGroupAddMemberships)
}

// userHasPermissionToRemoveGroupMember checks if the user has permission to remove members from a group
func (s *service) userHasPermissionToRemoveGroupMember(ctx context.Context, orgID string, groupIdentifier *pb.IdentityReference) error {
	return s.userHasPermissionOnGroupMembershipsWithPolicy(ctx, orgID, groupIdentifier, authz.PolicyGroupRemoveMemberships)
}

// userHasPermissionToListPendingGroupInvitations checks if the user has permission to list pending group invitations
func (s *service) userHasPermissionToListPendingGroupInvitations(ctx context.Context, orgID string, groupIdentifier *pb.IdentityReference) error {
	return s.userHasPermissionOnGroupMembershipsWithPolicy(ctx, orgID, groupIdentifier, authz.PolicyGroupListPendingInvitations)
}

// userHasPermissionToUpdateMembership checks if the user has permission to remove members from a group
func (s *service) userHasPermissionToUpdateMembership(ctx context.Context, orgID string, groupIdentifier *pb.IdentityReference) error {
	return s.userHasPermissionOnGroupMembershipsWithPolicy(ctx, orgID, groupIdentifier, authz.PolicyGroupUpdateMemberships)
}

// userHasPermissionOnGroupMembershipsWithPolicy is the core implementation that checks if a user has permission on a group
// with an optional specific policy check. If the policy is nil, it falls back to the basic permission check.
func (s *service) userHasPermissionOnGroupMembershipsWithPolicy(ctx context.Context, orgID string, groupIdentifier *pb.IdentityReference, policy *authz.Policy) error {
	// Check if the user has admin or owner role in the organization
	userRole := usercontext.CurrentAuthzSubject(ctx)
	if userRole == "" {
		return errors.NotFound("not found", "current membership not found")
	}

	// Allow if user has admin or owner role
	if authz.Role(userRole).IsAdmin() {
		return nil
	}

	groupID, groupName, err := groupIdentifier.Parse()
	if err != nil {
		return errors.BadRequest("invalid", fmt.Sprintf("invalid project reference: %s", err.Error()))
	}

	orgUUID, err := uuid.Parse(orgID)
	if err != nil {
		return errors.BadRequest("invalid", "invalid organization ID")
	}

	// Resolve the group identifier to a valid group ID
	resolvedGroupID, err := s.groupUseCase.ValidateGroupIdentifier(ctx, orgUUID, groupID, groupName)
	if err != nil {
		return handleUseCaseErr(err, s.log)
	}

	// Check the user's membership in the organization
	m := entities.CurrentMembership(ctx)
	for _, rm := range m.Resources {
		if rm.ResourceType == authz.ResourceTypeGroup && rm.ResourceID == resolvedGroupID {
			pass, err := s.enforcer.Enforce(string(rm.Role), policy)
			if err != nil {
				return handleUseCaseErr(err, s.log)
			}
			if pass {
				return nil
			}
		}
	}

	// If neither a maintainer nor admin/owner, nor has specific policy permission, forbid the operation
	return errors.Forbidden("forbidden", "operation not allowed")
}

=======
>>>>>>> f252dd85
// visibleProjects returns projects where the user has any role (currently ProjectAdmin and ProjectViewer)
func (s *service) visibleProjects(ctx context.Context) []uuid.UUID {
	if !rbacEnabled(ctx) {
		// returning a NIL slice to denote that RBAC has not been applied, to differentiate from the empty slice case
		return nil
	}

	projects := make([]uuid.UUID, 0)

	// 1 - Check if we are using an API token
	if token := entities.CurrentAPIToken(ctx); token != nil {
		if token.ProjectID != nil {
			projects = append(projects, *token.ProjectID)
		}
		return projects
	}

	// 2 - We are a user
	m := entities.CurrentMembership(ctx)
	for _, rm := range m.Resources {
		if rm.ResourceType == authz.ResourceTypeProject {
			projects = append(projects, rm.ResourceID)
		}
	}

	return projects
}

// initializePaginationOpts initializes the pagination options with the provided request pagination options.
func initializePaginationOpts(reqPagination *pb.OffsetPaginationRequest) (*pagination.OffsetPaginationOpts, error) {
	// Initialize the pagination options, with default values
	paginationOpts := pagination.NewDefaultOffsetPaginationOpts()

	var err error
	// Override the pagination options if they are provided
	if reqPagination != nil {
		paginationOpts, err = pagination.NewOffsetPaginationOpts(
			int(reqPagination.GetPage()),
			int(reqPagination.GetPageSize()),
		)
		if err != nil {
			return nil, fmt.Errorf("failed to create pagination options: %w", err)
		}
	}

	return paginationOpts, nil
}

// RBAC feature is enabled if we are using a project scoped token or
// it is a user with org role member
func rbacEnabled(ctx context.Context) bool {
	// it's an API token
	token := entities.CurrentAPIToken(ctx)
	if token != nil {
		return token.ProjectID != nil
	}

	// we have an user
	currentSubject := usercontext.CurrentAuthzSubject(ctx)
	return authz.Role(currentSubject).RBACEnabled()
}

// NOTE: some of these http errors get automatically translated to gRPC status codes
// because they implement the gRPC status error interface
// so it is safe to return either a gRPC status error or a kratos error
func handleUseCaseErr(err error, l *log.Helper) error {
	switch {
	case errors.Is(err, context.Canceled):
		return errors.ClientClosed("client closed", err.Error())
	case biz.IsErrValidation(err) || biz.IsErrInvalidUUID(err) || biz.IsErrInvalidTimeWindow(err) ||
		pagination.IsOffsetPaginationError(err) || pagination.IsCursorPaginationError(err):
		return errors.BadRequest("invalid", err.Error())
	case biz.IsNotFound(err):
		return errors.NotFound("not found", err.Error())
	case biz.IsErrUnauthorized(err):
		return errors.Forbidden("unauthorized", err.Error())
	case biz.IsErrNotImplemented(err):
		return status.Error(codes.Unimplemented, err.Error())
	case biz.IsErrAlreadyExists(err):
		return status.Error(codes.AlreadyExists, err.Error())
	default:
		return servicelogger.LogAndMaskErr(err, l)
	}
}<|MERGE_RESOLUTION|>--- conflicted
+++ resolved
@@ -253,7 +253,6 @@
 	return p, nil
 }
 
-<<<<<<< HEAD
 func (s *service) userCanCreateProject(ctx context.Context) error {
 	// admins always can create projects
 	if !rbacEnabled(ctx) {
@@ -280,76 +279,6 @@
 	return nil
 }
 
-// userHasPermissionToAddGroupMember checks if the user has permission to add members to a group
-func (s *service) userHasPermissionToAddGroupMember(ctx context.Context, orgID string, groupIdentifier *pb.IdentityReference) error {
-	return s.userHasPermissionOnGroupMembershipsWithPolicy(ctx, orgID, groupIdentifier, authz.PolicyGroupAddMemberships)
-}
-
-// userHasPermissionToRemoveGroupMember checks if the user has permission to remove members from a group
-func (s *service) userHasPermissionToRemoveGroupMember(ctx context.Context, orgID string, groupIdentifier *pb.IdentityReference) error {
-	return s.userHasPermissionOnGroupMembershipsWithPolicy(ctx, orgID, groupIdentifier, authz.PolicyGroupRemoveMemberships)
-}
-
-// userHasPermissionToListPendingGroupInvitations checks if the user has permission to list pending group invitations
-func (s *service) userHasPermissionToListPendingGroupInvitations(ctx context.Context, orgID string, groupIdentifier *pb.IdentityReference) error {
-	return s.userHasPermissionOnGroupMembershipsWithPolicy(ctx, orgID, groupIdentifier, authz.PolicyGroupListPendingInvitations)
-}
-
-// userHasPermissionToUpdateMembership checks if the user has permission to remove members from a group
-func (s *service) userHasPermissionToUpdateMembership(ctx context.Context, orgID string, groupIdentifier *pb.IdentityReference) error {
-	return s.userHasPermissionOnGroupMembershipsWithPolicy(ctx, orgID, groupIdentifier, authz.PolicyGroupUpdateMemberships)
-}
-
-// userHasPermissionOnGroupMembershipsWithPolicy is the core implementation that checks if a user has permission on a group
-// with an optional specific policy check. If the policy is nil, it falls back to the basic permission check.
-func (s *service) userHasPermissionOnGroupMembershipsWithPolicy(ctx context.Context, orgID string, groupIdentifier *pb.IdentityReference, policy *authz.Policy) error {
-	// Check if the user has admin or owner role in the organization
-	userRole := usercontext.CurrentAuthzSubject(ctx)
-	if userRole == "" {
-		return errors.NotFound("not found", "current membership not found")
-	}
-
-	// Allow if user has admin or owner role
-	if authz.Role(userRole).IsAdmin() {
-		return nil
-	}
-
-	groupID, groupName, err := groupIdentifier.Parse()
-	if err != nil {
-		return errors.BadRequest("invalid", fmt.Sprintf("invalid project reference: %s", err.Error()))
-	}
-
-	orgUUID, err := uuid.Parse(orgID)
-	if err != nil {
-		return errors.BadRequest("invalid", "invalid organization ID")
-	}
-
-	// Resolve the group identifier to a valid group ID
-	resolvedGroupID, err := s.groupUseCase.ValidateGroupIdentifier(ctx, orgUUID, groupID, groupName)
-	if err != nil {
-		return handleUseCaseErr(err, s.log)
-	}
-
-	// Check the user's membership in the organization
-	m := entities.CurrentMembership(ctx)
-	for _, rm := range m.Resources {
-		if rm.ResourceType == authz.ResourceTypeGroup && rm.ResourceID == resolvedGroupID {
-			pass, err := s.enforcer.Enforce(string(rm.Role), policy)
-			if err != nil {
-				return handleUseCaseErr(err, s.log)
-			}
-			if pass {
-				return nil
-			}
-		}
-	}
-
-	// If neither a maintainer nor admin/owner, nor has specific policy permission, forbid the operation
-	return errors.Forbidden("forbidden", "operation not allowed")
-}
-
-=======
->>>>>>> f252dd85
 // visibleProjects returns projects where the user has any role (currently ProjectAdmin and ProjectViewer)
 func (s *service) visibleProjects(ctx context.Context) []uuid.UUID {
 	if !rbacEnabled(ctx) {
