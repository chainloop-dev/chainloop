--- conflicted
+++ resolved
@@ -101,11 +101,7 @@
 }
 
 // Persist the secret and integration with its configuration in the database
-<<<<<<< HEAD
-func (uc *IntegrationUseCase) RegisterAndSave(ctx context.Context, orgID string, i sdk.FanOut, regConfig *structpb.Struct) (*Integration, error) {
-=======
-func (uc *IntegrationUseCase) RegisterAndSave(ctx context.Context, orgID, displayName string, i sdk.FanOut, regConfig *anypb.Any) (*Integration, error) {
->>>>>>> cc142307
+func (uc *IntegrationUseCase) RegisterAndSave(ctx context.Context, orgID, displayName string, i sdk.FanOut, regConfig *structpb.Struct) (*Integration, error) {
 	orgUUID, err := uuid.Parse(orgID)
 	if err != nil {
 		return nil, NewErrInvalidUUID(err)
