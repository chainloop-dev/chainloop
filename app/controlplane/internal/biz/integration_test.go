--- conflicted
+++ resolved
@@ -48,11 +48,7 @@
 			Password: "key", URL: "host"},
 	}, nil)
 
-<<<<<<< HEAD
-	got, err := s.Integration.RegisterAndSave(ctx, s.org.ID, integration, s.configStruct)
-=======
-	got, err := s.Integration.RegisterAndSave(ctx, s.org.ID, description, integration, s.configAny)
->>>>>>> cc142307
+	got, err := s.Integration.RegisterAndSave(ctx, s.org.ID, description, integration, s.configStruct)
 	assert.NoError(err)
 	assert.Equal(kind, got.Kind)
 	assert.Equal(description, got.DisplayName)
@@ -213,11 +209,7 @@
 	fanOut.On("Register", ctx, mock.Anything).Return(&sdk.RegistrationResponse{Configuration: s.config}, nil)
 	s.fanOutIntegration = fanOut
 
-<<<<<<< HEAD
-	s.integration, err = s.Integration.RegisterAndSave(ctx, s.org.ID, fanOut, s.configStruct)
-=======
-	s.integration, err = s.Integration.RegisterAndSave(ctx, s.org.ID, "my integration instance", fanOut, s.configAny)
->>>>>>> cc142307
+	s.integration, err = s.Integration.RegisterAndSave(ctx, s.org.ID, "my integration instance", fanOut, s.configStruct)
 	assert.NoError(err)
 }
 
