//
// Copyright 2024 The Chainloop Authors.
//
// Licensed under the Apache License, Version 2.0 (the "License");
// you may not use this file except in compliance with the License.
// You may obtain a copy of the License at
//
//     http://www.apache.org/licenses/LICENSE-2.0
//
// Unless required by applicable law or agreed to in writing, software
// distributed under the License is distributed on an "AS IS" BASIS,
// WITHOUT WARRANTIES OR CONDITIONS OF ANY KIND, either express or implied.
// See the License for the specific language governing permissions and
// limitations under the License.

package biz

import (
	"context"
	"crypto"
	"crypto/sha256"
	"crypto/x509"
	"crypto/x509/pkix"
	"errors"
	"fmt"

	"github.com/chainloop-dev/chainloop/app/controlplane/pkg/ca"
	"github.com/sigstore/fulcio/pkg/identity"
	"github.com/sigstore/sigstore/pkg/cryptoutils"
)

type SigningUseCase struct {
	CAs *ca.CertificateAuthorities
}

func NewChainloopSigningUseCase(cas *ca.CertificateAuthorities) *SigningUseCase {
	return &SigningUseCase{CAs: cas}
}

// CreateSigningCert signs a certificate request with a configured CA, and returns the full certificate chain
func (s *SigningUseCase) CreateSigningCert(ctx context.Context, orgID string, csrRaw []byte) ([]string, error) {
	if s.CAs == nil {
<<<<<<< HEAD
		return nil, NewErrNotImplemented("CA not initialized")
=======
		return nil, NewErrNotImplemented("CAs not initialized")
>>>>>>> 54748d2d
	}

	var publicKey crypto.PublicKey

	if len(csrRaw) == 0 {
		return nil, errors.New("csr cannot be empty")
	}

	// Parse CSR
	csr, err := cryptoutils.ParseCSR(csrRaw)
	if err != nil {
		return nil, fmt.Errorf("parsing csr: %w", err)
	}

	// Parse public key and check for weak key parameters
	publicKey = csr.PublicKey
	if err := cryptoutils.ValidatePubKey(publicKey); err != nil {
		return nil, fmt.Errorf("invalid public key: %w", err)
	}

	// Check the CSR signature is valid
	if err := csr.CheckSignature(); err != nil {
		return nil, fmt.Errorf("invalid signature: %w", err)
	}

	// Create certificate from CA provider (no Signed Certificate Timestamps for now)
	issuerCA, err := s.CAs.GetSignerCA()
	if err != nil {
		return nil, fmt.Errorf("getting signer CA: %w", err)
	}
	csc, err := issuerCA.CreateCertificateFromCSR(ctx, newChainloopPrincipal(orgID), csr)
	if err != nil {
		return nil, fmt.Errorf("creating certificate: %w", err)
	}

	// Generated certificate
	finalPEM, err := csc.CertPEM()
	if err != nil {
		return nil, fmt.Errorf("marshaling certificate to PEM: %w", err)
	}

	// Certificate chain
	finalChainPEM, err := csc.ChainPEM()
	if err != nil {
		return nil, fmt.Errorf("marshaling chain to PEM: %w", err)
	}

	return append([]string{finalPEM}, finalChainPEM...), nil
}

func (s *SigningUseCase) GetTrustedRoot(ctx context.Context) (*TrustedRoot, error) {
<<<<<<< HEAD
=======
	if s.CAs == nil {
		return nil, NewErrNotImplemented("CAs not initialized")
	}
>>>>>>> 54748d2d
	trustedRoot := &TrustedRoot{Keys: make(map[string][]string)}
	for _, auth := range s.CAs.GetAuthorities() {
		chain, err := auth.GetRootChain(ctx)
		if err != nil {
			return nil, fmt.Errorf("getting root chain: %w", err)
		}
		if len(chain) == 0 {
			continue
		}
		keyID := fmt.Sprintf("%x", sha256.Sum256(chain[0].SubjectKeyId))
		for _, cert := range chain {
			pemCert, err := cryptoutils.MarshalCertificateToPEM(cert)
			if err != nil {
				return nil, fmt.Errorf("marshaling certificate to PEM: %w", err)
			}
			trustedRoot.Keys[keyID] = append(trustedRoot.Keys[keyID], string(pemCert))
		}
	}

	return trustedRoot, nil
}

type TrustedRoot struct {
	// map of keyID and PEM encoded certificates
	Keys map[string][]string
}

type chainloopPrincipal struct {
	orgID string
}

var _ identity.Principal = (*chainloopPrincipal)(nil)

func newChainloopPrincipal(orgID string) *chainloopPrincipal {
	return &chainloopPrincipal{orgID: orgID}
}

func (p *chainloopPrincipal) Name(_ context.Context) string {
	return p.orgID
}

func (p *chainloopPrincipal) Embed(_ context.Context, cert *x509.Certificate) error {
	// no op.
	// TODO: Chainloop might have their own private enterprise number with the Internet Assigned Numbers Authority
	// 		 to embed its own identity information in the resulting certificate
	cert.Subject = pkix.Name{Organization: []string{p.orgID}}

	return nil
}<|MERGE_RESOLUTION|>--- conflicted
+++ resolved
@@ -40,11 +40,7 @@
 // CreateSigningCert signs a certificate request with a configured CA, and returns the full certificate chain
 func (s *SigningUseCase) CreateSigningCert(ctx context.Context, orgID string, csrRaw []byte) ([]string, error) {
 	if s.CAs == nil {
-<<<<<<< HEAD
-		return nil, NewErrNotImplemented("CA not initialized")
-=======
 		return nil, NewErrNotImplemented("CAs not initialized")
->>>>>>> 54748d2d
 	}
 
 	var publicKey crypto.PublicKey
@@ -96,12 +92,9 @@
 }
 
 func (s *SigningUseCase) GetTrustedRoot(ctx context.Context) (*TrustedRoot, error) {
-<<<<<<< HEAD
-=======
 	if s.CAs == nil {
 		return nil, NewErrNotImplemented("CAs not initialized")
 	}
->>>>>>> 54748d2d
 	trustedRoot := &TrustedRoot{Keys: make(map[string][]string)}
 	for _, auth := range s.CAs.GetAuthorities() {
 		chain, err := auth.GetRootChain(ctx)
