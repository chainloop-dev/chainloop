//
// Copyright 2024 The Chainloop Authors.
//
// Licensed under the Apache License, Version 2.0 (the "License");
// you may not use this file except in compliance with the License.
// You may obtain a copy of the License at
//
//     http://www.apache.org/licenses/LICENSE-2.0
//
// Unless required by applicable law or agreed to in writing, software
// distributed under the License is distributed on an "AS IS" BASIS,
// WITHOUT WARRANTIES OR CONDITIONS OF ANY KIND, either express or implied.
// See the License for the specific language governing permissions and
// limitations under the License.

package biz

import (
	"context"
	"encoding/json"
	"errors"
	"fmt"
	"io"
	"time"

	"code.cloudfoundry.org/bytefmt"
	"github.com/chainloop-dev/chainloop/app/controlplane/pkg/auditor/events"
	backend "github.com/chainloop-dev/chainloop/pkg/blobmanager"
	"github.com/chainloop-dev/chainloop/pkg/blobmanager/azureblob"
	"github.com/chainloop-dev/chainloop/pkg/blobmanager/oci"
	"github.com/chainloop-dev/chainloop/pkg/blobmanager/s3"
	"github.com/chainloop-dev/chainloop/pkg/credentials"
	"github.com/chainloop-dev/chainloop/pkg/servicelogger"
	"github.com/go-kratos/kratos/v2/log"
	"github.com/google/uuid"
)

type CASBackendProvider string

const (
	// Inline, embedded CAS backend
	CASBackendInline                CASBackendProvider = "INLINE"
	CASBackendInlineDefaultMaxBytes int64              = 500 * 1024 // 500KB
)

type CASBackendValidationStatus string

var CASBackendValidationOK CASBackendValidationStatus = "OK"
var CASBackendValidationFailed CASBackendValidationStatus = "Invalid"

type CASBackend struct {
	ID                                uuid.UUID
	Name                              string
	Location, Description, SecretName string
	CreatedAt, ValidatedAt            *time.Time
	OrganizationID                    uuid.UUID
	ValidationStatus                  CASBackendValidationStatus
	ValidationError                   *string
	// OCI, S3, ...
	Provider CASBackendProvider
	// Whether this is the default cas backend for the organization
	Default bool
	// it's a inline backend, the artifacts are embedded in the attestation
	Inline bool
	// It's a fallback backend, it cannot be deleted
	Fallback bool

	Limits *CASBackendLimits
}

type CASBackendLimits struct {
	// Max number of bytes allowed to be stored in this backend per blob
	MaxBytes int64
}

type CASBackendOpts struct {
	OrgID                             uuid.UUID
	Location, SecretName, Description string
	Provider                          CASBackendProvider
	Default                           bool
}

type CASBackendCreateOpts struct {
	*CASBackendOpts
	Name     string
	Fallback bool
	MaxBytes int64
}

type CASBackendUpdateOpts struct {
	*CASBackendOpts
	ID uuid.UUID
}

type CASBackendRepo interface {
	FindDefaultBackend(ctx context.Context, orgID uuid.UUID) (*CASBackend, error)
	FindFallbackBackend(ctx context.Context, orgID uuid.UUID) (*CASBackend, error)
	FindByID(ctx context.Context, ID uuid.UUID) (*CASBackend, error)
	FindByIDInOrg(ctx context.Context, OrgID, ID uuid.UUID) (*CASBackend, error)
	FindByNameInOrg(ctx context.Context, OrgID uuid.UUID, name string) (*CASBackend, error)
	List(ctx context.Context, orgID uuid.UUID) ([]*CASBackend, error)
<<<<<<< HEAD
	UpdateValidationStatus(ctx context.Context, ID uuid.UUID, status CASBackendValidationStatus, validationError *string) error
=======
	// ListBackends returns CAS backends across all organizations
	// If onlyDefaults is true, only default backends are returned
	ListBackends(ctx context.Context, onlyDefaults bool) ([]*CASBackend, error)
	UpdateValidationStatus(ctx context.Context, ID uuid.UUID, status CASBackendValidationStatus) error
>>>>>>> 665d3c00
	Create(context.Context, *CASBackendCreateOpts) (*CASBackend, error)
	Update(context.Context, *CASBackendUpdateOpts) (*CASBackend, error)
	Delete(ctx context.Context, ID uuid.UUID) error
	SoftDelete(ctx context.Context, ID uuid.UUID) error
}

type CASBackendReader interface {
	FindDefaultBackend(ctx context.Context, orgID string) (*CASBackend, error)
	FindByIDInOrg(ctx context.Context, OrgID, ID string) (*CASBackend, error)
	PerformValidation(ctx context.Context, ID string) error
}

type CASBackendUseCase struct {
	repo            CASBackendRepo
	logger          *log.Helper
	credsRW         credentials.ReaderWriter
	providers       backend.Providers
	MaxBytesDefault int64
	auditorUC       *AuditorUseCase
}

// CASServerDefaultOpts holds the default options for the CAS server
type CASServerDefaultOpts struct {
	DefaultEntryMaxSize string
}

func NewCASBackendUseCase(repo CASBackendRepo, credsRW credentials.ReaderWriter, providers backend.Providers, c *CASServerDefaultOpts, auditorUC *AuditorUseCase, l log.Logger) (*CASBackendUseCase, error) {
	if l == nil {
		l = log.NewStdLogger(io.Discard)
	}

	var maxBytesDefault uint64 = 100 * 1024 * 1024 // 100MB
	if c != nil && c.DefaultEntryMaxSize != "" {
		var err error
		maxBytesDefault, err = bytefmt.ToBytes(c.DefaultEntryMaxSize)
		if err != nil {
			return nil, fmt.Errorf("invalid CAS backend default max bytes: %w", err)
		}
	}

	return &CASBackendUseCase{
		repo:            repo,
		logger:          servicelogger.ScopedHelper(l, "biz/CASBackend"),
		credsRW:         credsRW,
		providers:       providers,
		MaxBytesDefault: int64(maxBytesDefault),
		auditorUC:       auditorUC,
	}, nil
}

func (uc *CASBackendUseCase) List(ctx context.Context, orgID string) ([]*CASBackend, error) {
	orgUUID, err := uuid.Parse(orgID)
	if err != nil {
		return nil, err
	}

	return uc.repo.List(ctx, orgUUID)
}

func (uc *CASBackendUseCase) FindDefaultBackend(ctx context.Context, orgID string) (*CASBackend, error) {
	orgUUID, err := uuid.Parse(orgID)
	if err != nil {
		return nil, NewErrInvalidUUID(err)
	}

	backend, err := uc.repo.FindDefaultBackend(ctx, orgUUID)
	if err != nil {
		return nil, err
	} else if backend == nil {
		return nil, NewErrNotFound("CAS Backend")
	}

	return backend, nil
}

func (uc *CASBackendUseCase) FindByIDInOrg(ctx context.Context, orgID, id string) (*CASBackend, error) {
	orgUUID, err := uuid.Parse(orgID)
	if err != nil {
		return nil, NewErrInvalidUUID(err)
	}

	backendUUID, err := uuid.Parse(id)
	if err != nil {
		return nil, NewErrInvalidUUID(err)
	}

	backend, err := uc.repo.FindByIDInOrg(ctx, orgUUID, backendUUID)
	if err != nil {
		return nil, err
	} else if backend == nil {
		return nil, NewErrNotFound("CAS Backend")
	}

	return backend, nil
}

func (uc *CASBackendUseCase) FindByNameInOrg(ctx context.Context, orgID, name string) (*CASBackend, error) {
	orgUUID, err := uuid.Parse(orgID)
	if err != nil {
		return nil, NewErrInvalidUUID(err)
	}

	return uc.repo.FindByNameInOrg(ctx, orgUUID, name)
}

func (uc *CASBackendUseCase) FindFallbackBackend(ctx context.Context, orgID string) (*CASBackend, error) {
	orgUUID, err := uuid.Parse(orgID)
	if err != nil {
		return nil, NewErrInvalidUUID(err)
	}

	backend, err := uc.repo.FindFallbackBackend(ctx, orgUUID)
	if err != nil {
		return nil, err
	} else if backend == nil {
		return nil, NewErrNotFound("CAS Backend")
	}

	return backend, nil
}

func (uc *CASBackendUseCase) CreateInlineFallbackBackend(ctx context.Context, orgID string) (*CASBackend, error) {
	orgUUID, err := uuid.Parse(orgID)
	if err != nil {
		return nil, NewErrInvalidUUID(err)
	}

	return uc.repo.Create(ctx, &CASBackendCreateOpts{
		Name:     "default-inline",
		Fallback: true,
		MaxBytes: CASBackendInlineDefaultMaxBytes,
		CASBackendOpts: &CASBackendOpts{
			Provider: CASBackendInline, Default: true,
			Description: "Embed artifacts content in the attestation (fallback)",
			OrgID:       orgUUID,
		},
	})
}

// Set fallback backend as default
func (uc *CASBackendUseCase) defaultFallbackBackend(ctx context.Context, orgID string) (*CASBackend, error) {
	orgUUID, err := uuid.Parse(orgID)
	if err != nil {
		return nil, NewErrInvalidUUID(err)
	}

	backend, err := uc.repo.FindFallbackBackend(ctx, orgUUID)
	if err != nil {
		return nil, err
	} else if backend == nil {
		// If there is no fallback backend, we skip the update
		return nil, nil
	}

	return uc.repo.Update(ctx, &CASBackendUpdateOpts{ID: backend.ID, CASBackendOpts: &CASBackendOpts{Default: true}})
}

func (uc *CASBackendUseCase) Create(ctx context.Context, orgID, name, location, description string, provider CASBackendProvider, creds any, defaultB bool) (*CASBackend, error) {
	if orgID == "" || name == "" {
		return nil, NewErrValidationStr("organization and name are required")
	}

	orgUUID, err := uuid.Parse(orgID)
	if err != nil {
		return nil, NewErrInvalidUUID(err)
	}

	// validate format of the name and the project
	if err := ValidateIsDNS1123(name); err != nil {
		return nil, NewErrValidation(err)
	}

	secretName, err := uc.credsRW.SaveCredentials(ctx, orgID, creds)
	if err != nil {
		return nil, fmt.Errorf("storing the credentials: %w", err)
	}

	backend, err := uc.repo.Create(ctx, &CASBackendCreateOpts{
		MaxBytes: uc.MaxBytesDefault,
		Name:     name,
		CASBackendOpts: &CASBackendOpts{
			Location: location, SecretName: secretName, Provider: provider, Default: defaultB,
			Description: description,
			OrgID:       orgUUID,
		},
	})

	if err != nil {
		if IsErrAlreadyExists(err) {
			return nil, NewErrAlreadyExistsStr("name already taken")
		}
		return nil, fmt.Errorf("failed to create CAS backend: %w", err)
	}

	// Record CAS backend creation in audit log
	if uc.auditorUC != nil {
		uc.auditorUC.Dispatch(ctx, &events.CASBackendCreated{
			CASBackendBase: &events.CASBackendBase{
				CASBackendID:   &backend.ID,
				CASBackendName: backend.Name,
				Provider:       string(backend.Provider),
				Location:       backend.Location,
				Default:        backend.Default,
			},
			CASBackendDescription: description,
		}, &orgUUID)
	}

	return backend, nil
}

// Update will update credentials, description or default status
func (uc *CASBackendUseCase) Update(ctx context.Context, orgID, id, description string, creds any, defaultB bool) (*CASBackend, error) {
	orgUUID, err := uuid.Parse(orgID)
	if err != nil {
		return nil, NewErrInvalidUUID(err)
	}

	uuid, err := uuid.Parse(id)
	if err != nil {
		return nil, NewErrInvalidUUID(err)
	}

	before, err := uc.repo.FindByIDInOrg(ctx, orgUUID, uuid)
	if err != nil {
		return nil, err
	} else if before == nil {
		return nil, NewErrNotFound("CAS Backend")
	}

	var secretName string
	// We want to rotate credentials
	if creds != nil {
		secretName, err = uc.credsRW.SaveCredentials(ctx, orgID, creds)
		if err != nil {
			return nil, fmt.Errorf("storing the credentials: %w", err)
		}
	}

	after, err := uc.repo.Update(ctx, &CASBackendUpdateOpts{
		ID: uuid,
		CASBackendOpts: &CASBackendOpts{
			SecretName: secretName, Default: defaultB, Description: description, OrgID: orgUUID,
		},
	})
	if err != nil {
		return nil, err
	}

	// If we just updated the backend from default=true => default=false, we need to set up the fallback as default
	if before.Default && !after.Default {
		if _, err := uc.defaultFallbackBackend(ctx, orgID); err != nil {
			return nil, fmt.Errorf("setting the fallback backend as default: %w", err)
		}
	}

	// Record CAS backend update in audit log
	if uc.auditorUC != nil {
		uc.auditorUC.Dispatch(ctx, &events.CASBackendUpdated{
			CASBackendBase: &events.CASBackendBase{
				CASBackendID:   &after.ID,
				CASBackendName: after.Name,
				Provider:       string(after.Provider),
				Location:       after.Location,
				Default:        after.Default,
			},
			NewDescription:     &description,
			CredentialsChanged: creds != nil,
			PreviousDefault:    before.Default,
		}, &orgUUID)
	}

	return after, nil
}

// Deprecated: use Create and update methods separately instead
func (uc *CASBackendUseCase) CreateOrUpdate(ctx context.Context, orgID, name, username, password string, provider CASBackendProvider, defaultB bool) (*CASBackend, error) {
	orgUUID, err := uuid.Parse(orgID)
	if err != nil {
		return nil, NewErrInvalidUUID(err)
	}

	// Validate and store the secret in the external secrets manager
	creds := &credentials.OCIKeypair{Repo: name, Username: username, Password: password}
	if err := creds.Validate(); err != nil {
		return nil, NewErrValidation(err)
	}

	secretName, err := uc.credsRW.SaveCredentials(ctx, orgID, creds)
	if err != nil {
		return nil, fmt.Errorf("storing the credentials: %w", err)
	}

	// Check if it already exists, if it does we update it
	// We do not support more than one repository per organization yet
	backend, err := uc.repo.FindDefaultBackend(ctx, orgUUID)
	if err != nil {
		return nil, fmt.Errorf("checking for existing CAS backends: %w", err)
	}

	if backend != nil && backend.Provider == provider {
		return uc.repo.Update(ctx, &CASBackendUpdateOpts{
			CASBackendOpts: &CASBackendOpts{
				Location: name, SecretName: secretName, Provider: provider, Default: defaultB,
			},
			ID: backend.ID,
		})
	}

	return uc.repo.Create(ctx, &CASBackendCreateOpts{
		CASBackendOpts: &CASBackendOpts{
			Location: name, SecretName: secretName, Provider: provider,
			Default: defaultB,
			OrgID:   orgUUID,
		},
	})
}

// SoftDelete will mark the cas backend as deleted but will not delete the secret in the external secrets manager
// We keep it so it can be restored or referenced in the future while trying to download an asset
func (uc *CASBackendUseCase) SoftDelete(ctx context.Context, orgID, id string) error {
	orgUUID, err := uuid.Parse(orgID)
	if err != nil {
		return NewErrInvalidUUID(err)
	}

	backendUUID, err := uuid.Parse(id)
	if err != nil {
		return NewErrInvalidUUID(err)
	}

	// Make sure the backend exists in the organization
	backend, err := uc.repo.FindByIDInOrg(ctx, orgUUID, backendUUID)
	if err != nil {
		return err
	} else if backend == nil {
		return NewErrNotFound("CAS Backend")
	}

	if backend.Fallback {
		return NewErrValidation(errors.New("can't delete the fallback CAS backend"))
	}

	if err := uc.repo.SoftDelete(ctx, backendUUID); err != nil {
		return err
	}

	// If we just deleted the default backend, we need to set up the fallback as default
	if backend.Default {
		if _, err := uc.defaultFallbackBackend(ctx, orgID); err != nil {
			return fmt.Errorf("setting the fallback backend as default: %w", err)
		}
	}

	// Record CAS backend soft deletion in audit log
	if uc.auditorUC != nil {
		uc.auditorUC.Dispatch(ctx, &events.CASBackendDeleted{
			CASBackendBase: &events.CASBackendBase{
				CASBackendID:   &backend.ID,
				CASBackendName: backend.Name,
				Provider:       string(backend.Provider),
				Location:       backend.Location,
				Default:        backend.Default,
			},
		}, &orgUUID)
	}

	return nil
}

// Delete will delete the secret in the external secrets manager and the CAS backend from the database
// This method is used during user off-boarding
func (uc *CASBackendUseCase) Delete(ctx context.Context, id string) error {
	uc.logger.Infow("msg", "deleting CAS Backend", "ID", id)

	backendUUID, err := uuid.Parse(id)
	if err != nil {
		return NewErrInvalidUUID(err)
	}

	backend, err := uc.repo.FindByID(ctx, backendUUID)
	if err != nil {
		return err
	} else if backend == nil {
		return NewErrNotFound("CAS Backend")
	}

	if !backend.Inline {
		uc.logger.Infow("msg", "deleting CAS backend external secrets", "ID", id, "secretName", backend.SecretName)
		// Delete the secret in the external secrets manager
		if err := uc.credsRW.DeleteCredentials(ctx, backend.SecretName); err != nil {
			uc.logger.Errorw("msg", "deleting CAS backend external secrets", "ID", id, "secretName", backend.SecretName, "error", err)
		}
	}

	if delErr := uc.repo.Delete(ctx, backendUUID); delErr != nil {
		return delErr
	}
	uc.logger.Infow("msg", "CAS Backend deleted", "ID", id)

	// Record CAS backend permanent deletion in audit log
	if uc.auditorUC != nil {
		uc.auditorUC.Dispatch(ctx, &events.CASBackendPermanentDeleted{
			CASBackendBase: &events.CASBackendBase{
				CASBackendID:   &backend.ID,
				CASBackendName: backend.Name,
				Provider:       string(backend.Provider),
				Location:       backend.Location,
				Default:        backend.Default,
			},
		}, &backend.OrganizationID)
	}

	return nil
}

// Implements https://pkg.go.dev/entgo.io/ent/schema/field#EnumValues
func (CASBackendValidationStatus) Values() (kinds []string) {
	for _, s := range []CASBackendValidationStatus{CASBackendValidationOK, CASBackendValidationFailed} {
		kinds = append(kinds, string(s))
	}

	return
}

// Validate that the repository is valid and reachable
func (uc *CASBackendUseCase) PerformValidation(ctx context.Context, id string) (err error) {
	validationStatus := CASBackendValidationFailed
	var validationError *string

	backendUUID, err := uuid.Parse(id)
	if err != nil {
		return NewErrInvalidUUID(err)
	}

	backend, err := uc.repo.FindByID(ctx, backendUUID)
	if err != nil {
		return err
	} else if backend == nil {
		return NewErrNotFound("CAS Backend")
	}

	if backend.Provider == CASBackendInline {
		// Inline CAS backend does not need validation
		return nil
	}

	provider, ok := uc.providers[string(backend.Provider)]
	if !ok {
		return fmt.Errorf("CAS backend provider not found: %s", backend.Provider)
	}

	defer func() {
		// If the actual validation logic failed we do not update the underlying repository
		if err != nil {
			return
		}

<<<<<<< HEAD
		// Update the validation status and error
		uc.logger.Infow("msg", "updating validation status", "ID", id, "status", validationStatus, "error", validationError)
		if err := uc.repo.UpdateValidationStatus(ctx, backendUUID, validationStatus, validationError); err != nil {
=======
		// Store previous status for audit logging
		previousStatus := backend.ValidationStatus

		// Update the validation status
		uc.logger.Infow("msg", "updating validation status", "ID", id, "status", validationStatus)
		if err := uc.repo.UpdateValidationStatus(ctx, backendUUID, validationStatus); err != nil {
>>>>>>> 665d3c00
			uc.logger.Errorw("msg", "updating validation status", "ID", id, "error", err)
			return
		}

		// Log status change as an audit event if status has changed and auditor is available
		if uc.auditorUC != nil && previousStatus != validationStatus {
			uc.logger.Debugw("msg", "status changed, dispatching audit event",
				"backend", backend.ID,
				"previousStatus", previousStatus,
				"newStatus", validationStatus)

			// Check if this is a recovery event (going from failed to OK)
			isRecovery := previousStatus == CASBackendValidationFailed && validationStatus == CASBackendValidationOK

			// Create and send event for the status change
			uc.auditorUC.Dispatch(ctx, &events.CASBackendStatusChanged{
				CASBackendBase: &events.CASBackendBase{
					CASBackendID:   &backend.ID,
					CASBackendName: backend.Name,
					Provider:       string(backend.Provider),
					Location:       backend.Location,
					Default:        backend.Default,
				},
				PreviousStatus: string(previousStatus),
				NewStatus:      string(validationStatus),
				IsRecovery:     isRecovery,
			}, &backend.OrganizationID)
		}
	}()

	// 1 - Retrieve the credentials from the external secrets manager
	var creds any
	if err := uc.credsRW.ReadCredentials(ctx, backend.SecretName, &creds); err != nil {
		uc.logger.Infow("msg", "credentials not found or invalid", "ID", id, "error", err)
		return nil
	}

	credsJSON, err := json.Marshal(creds)
	if err != nil {
		uc.logger.Infow("msg", "credentials invalid", "ID", id, "error", err)
		return nil
	}

	// 2 - run validation
	_, err = provider.ValidateAndExtractCredentials(backend.Location, credsJSON)
	if err != nil {
		errMsg := err.Error()
		validationError = &errMsg
		uc.logger.Infow("msg", "permissions validation failed", "ID", id, "error", err)
		return nil
	}

	// If everything went well, update the validation status to OK
	validationStatus = CASBackendValidationOK
	validationError = nil
	uc.logger.Infow("msg", "validation OK", "ID", id)

	return nil
}

// Implements https://pkg.go.dev/entgo.io/ent/schema/field#EnumValues
func (CASBackendProvider) Values() (kinds []string) {
	for _, s := range []CASBackendProvider{azureblob.ProviderID, oci.ProviderID, CASBackendInline, s3.ProviderID} {
		kinds = append(kinds, string(s))
	}

	return
}<|MERGE_RESOLUTION|>--- conflicted
+++ resolved
@@ -99,14 +99,10 @@
 	FindByIDInOrg(ctx context.Context, OrgID, ID uuid.UUID) (*CASBackend, error)
 	FindByNameInOrg(ctx context.Context, OrgID uuid.UUID, name string) (*CASBackend, error)
 	List(ctx context.Context, orgID uuid.UUID) ([]*CASBackend, error)
-<<<<<<< HEAD
 	UpdateValidationStatus(ctx context.Context, ID uuid.UUID, status CASBackendValidationStatus, validationError *string) error
-=======
 	// ListBackends returns CAS backends across all organizations
 	// If onlyDefaults is true, only default backends are returned
 	ListBackends(ctx context.Context, onlyDefaults bool) ([]*CASBackend, error)
-	UpdateValidationStatus(ctx context.Context, ID uuid.UUID, status CASBackendValidationStatus) error
->>>>>>> 665d3c00
 	Create(context.Context, *CASBackendCreateOpts) (*CASBackend, error)
 	Update(context.Context, *CASBackendUpdateOpts) (*CASBackend, error)
 	Delete(ctx context.Context, ID uuid.UUID) error
@@ -565,21 +561,15 @@
 			return
 		}
 
-<<<<<<< HEAD
 		// Update the validation status and error
 		uc.logger.Infow("msg", "updating validation status", "ID", id, "status", validationStatus, "error", validationError)
 		if err := uc.repo.UpdateValidationStatus(ctx, backendUUID, validationStatus, validationError); err != nil {
-=======
+			uc.logger.Errorw("msg", "updating validation status", "ID", id, "error", err)
+			return
+		}
+
 		// Store previous status for audit logging
 		previousStatus := backend.ValidationStatus
-
-		// Update the validation status
-		uc.logger.Infow("msg", "updating validation status", "ID", id, "status", validationStatus)
-		if err := uc.repo.UpdateValidationStatus(ctx, backendUUID, validationStatus); err != nil {
->>>>>>> 665d3c00
-			uc.logger.Errorw("msg", "updating validation status", "ID", id, "error", err)
-			return
-		}
 
 		// Log status change as an audit event if status has changed and auditor is available
 		if uc.auditorUC != nil && previousStatus != validationStatus {
@@ -590,6 +580,11 @@
 
 			// Check if this is a recovery event (going from failed to OK)
 			isRecovery := previousStatus == CASBackendValidationFailed && validationStatus == CASBackendValidationOK
+
+			var validationErrorStr string
+			if validationError != nil {
+				validationErrorStr = *validationError
+			}
 
 			// Create and send event for the status change
 			uc.auditorUC.Dispatch(ctx, &events.CASBackendStatusChanged{
@@ -602,6 +597,7 @@
 				},
 				PreviousStatus: string(previousStatus),
 				NewStatus:      string(validationStatus),
+				StatusError:    validationErrorStr,
 				IsRecovery:     isRecovery,
 			}, &backend.OrganizationID)
 		}
