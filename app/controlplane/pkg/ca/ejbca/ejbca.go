--- conflicted
+++ resolved
@@ -69,12 +69,7 @@
 	}, nil
 }
 
-<<<<<<< HEAD
-// Request represents an EJBCA enrollment request (/v1/certificate/pkcs10enroll)
-type Request struct {
-=======
 type request struct {
->>>>>>> 30282640
 	CertificateRequest       string `json:"certificate_request,omitempty"`
 	CertificateProfileName   string `json:"certificate_profile_name,omitempty"`
 	EndEntityProfileName     string `json:"end_entity_profile_name,omitempty"`
@@ -83,12 +78,7 @@
 	IncludeChain             bool   `json:"include_chain,omitempty"`
 }
 
-<<<<<<< HEAD
-// Response represents an enrollment response
-type Response struct {
-=======
 type response struct {
->>>>>>> 30282640
 	Certificate      string   `json:"certificate,omitempty"`
 	SerialNumber     string   `json:"serial_number,omitempty"`
 	ResponseFormat   string   `json:"response_format,omitempty"`
