--- conflicted
+++ resolved
@@ -49,11 +49,7 @@
 				RegalConfig: regalConfig,
 			})
 			if err != nil {
-<<<<<<< HEAD
 				return err
-=======
-				return fmt.Errorf("linting policy: %w", err)
->>>>>>> ecce569b
 			}
 
 			if result.Valid {
