//
// Copyright 2023 The Chainloop Authors.
//
// Licensed under the Apache License, Version 2.0 (the "License");
// you may not use this file except in compliance with the License.
// You may obtain a copy of the License at
//
//     http://www.apache.org/licenses/LICENSE-2.0
//
// Unless required by applicable law or agreed to in writing, software
// distributed under the License is distributed on an "AS IS" BASIS,
// WITHOUT WARRANTIES OR CONDITIONS OF ANY KIND, either express or implied.
// See the License for the specific language governing permissions and
// limitations under the License.

package action

import (
	"context"
	"fmt"

	pb "github.com/chainloop-dev/chainloop/app/controlplane/api/controlplane/v1"
	"google.golang.org/protobuf/types/known/structpb"
)

type IntegrationAddDeptrack struct {
	cfg *ActionsOpts
}

func NewIntegrationAddDeptrack(cfg *ActionsOpts) *IntegrationAddDeptrack {
	return &IntegrationAddDeptrack{cfg}
}

func (action *IntegrationAddDeptrack) Run(host, apiKey, description string, allowAutoProjectCreation bool) (*IntegrationItem, error) {
	client := pb.NewIntegrationsServiceClient(action.cfg.CPConnection)

	config := make(map[string]any)
	config["instanceURI"] = host
	config["apiKey"] = apiKey
	config["allowAutoCreate"] = allowAutoProjectCreation

	// Transform to structpb for transport
	configRequest, err := structpb.NewStruct(config)
	if err != nil {
		return nil, fmt.Errorf("failed to parse arguments: %w", err)
	}

	i, err := client.Register(context.Background(), &pb.IntegrationsServiceRegisterRequest{
<<<<<<< HEAD
		Kind:   "dependencytrack",
		Config: configRequest,
=======
		Kind:               deptrack.ID,
		RegistrationConfig: anyConfig,
		DisplayName:        description,
>>>>>>> cc142307
	})
	if err != nil {
		return nil, err
	}

	return pbIntegrationItemToAction(i.Result)
}<|MERGE_RESOLUTION|>--- conflicted
+++ resolved
@@ -46,14 +46,9 @@
 	}
 
 	i, err := client.Register(context.Background(), &pb.IntegrationsServiceRegisterRequest{
-<<<<<<< HEAD
-		Kind:   "dependencytrack",
-		Config: configRequest,
-=======
-		Kind:               deptrack.ID,
-		RegistrationConfig: anyConfig,
-		DisplayName:        description,
->>>>>>> cc142307
+		Kind:        "dependencytrack",
+		Config:      configRequest,
+		DisplayName: description,
 	})
 	if err != nil {
 		return nil, err
