//
// Copyright 2025 The Chainloop Authors.
//
// Licensed under the Apache License, Version 2.0 (the "License");
// you may not use this file except in compliance with the License.
// You may obtain a copy of the License at
//
//     http://www.apache.org/licenses/LICENSE-2.0
//
// Unless required by applicable law or agreed to in writing, software
// distributed under the License is distributed on an "AS IS" BASIS,
// WITHOUT WARRANTIES OR CONDITIONS OF ANY KIND, either express or implied.
// See the License for the specific language governing permissions and
// limitations under the License.

package policydevel

import (
	"bytes"
	"context"
	"embed"
	"errors"
	"fmt"
	"os"
	"path/filepath"
	"regexp"
	"strings"

	v1 "github.com/chainloop-dev/chainloop/app/controlplane/api/workflowcontract/v1"
	"github.com/chainloop-dev/chainloop/app/controlplane/pkg/unmarshal"
	"github.com/chainloop-dev/chainloop/pkg/resourceloader"
	opaAst "github.com/open-policy-agent/opa/v1/ast"
	"github.com/open-policy-agent/opa/v1/format"
	"github.com/styrainc/regal/pkg/config"
	"github.com/styrainc/regal/pkg/linter"
	"github.com/styrainc/regal/pkg/rules"
	"gopkg.in/yaml.v3"
)

//go:embed .regal.yaml
var regalConfigFS embed.FS

type PolicyToLint struct {
	Path      string
	YAMLFiles []*File
	RegoFiles []*File
	Format    bool
	Config    string
	Errors    []ValidationError
}

type File struct {
	Path    string
	Content []byte
}

type ValidationError struct {
	Path    string
	Line    int
	Message string
}

func (e ValidationError) Error() string {
	if e.Line > 0 {
		return fmt.Sprintf("%s:%d: %s", e.Path, e.Line, e.Message)
	}
	return fmt.Sprintf("%s: %s", e.Path, e.Message)
}

// Returns true if any validation errors were found
func (p *PolicyToLint) HasErrors() bool {
	return len(p.Errors) > 0
}

// Adds a new validation error
func (p *PolicyToLint) AddError(path, message string, line int) {
	p.Errors = append(p.Errors, ValidationError{
		Path:    path,
		Message: message,
		Line:    line,
	})
}

// Read policy files
func Lookup(absPath, config string, format bool) (*PolicyToLint, error) {
	resolvedPath, err := resourceloader.GetPathForResource(absPath)
	if err != nil {
		return nil, err
	}

	fileInfo, err := os.Stat(resolvedPath)
	if err != nil {
		if os.IsNotExist(err) {
			return nil, fmt.Errorf("policy file does not exist: %s", resolvedPath)
		}
		return nil, err
	}
	if fileInfo.IsDir() {
		return nil, fmt.Errorf("expected a file but got a directory: %s", resolvedPath)
	}

	policy := &PolicyToLint{
		Path:   resolvedPath,
		Format: format,
		Config: config,
	}

	if err := policy.processFile(resolvedPath); err != nil {
		return nil, err
	}

	// Load referenced rego files from all YAML files
	if err := policy.loadReferencedRegoFiles(filepath.Dir(resolvedPath)); err != nil {
		return nil, err
	}

	// Verify we found at least one valid file
	if len(policy.YAMLFiles) == 0 && len(policy.RegoFiles) == 0 {
		return nil, fmt.Errorf("no valid .yaml/.yml or .rego files found")
	}

	return policy, nil
}

// Loads referenced rego files from all YAML files in the policy
// Loads referenced rego files from all YAML files in the policy
func (p *PolicyToLint) loadReferencedRegoFiles(baseDir string) error {
	seen := make(map[string]struct{})
	for _, yamlFile := range p.YAMLFiles {
		var parsed v1.Policy
		if err := unmarshal.FromRaw(yamlFile.Content, unmarshal.RawFormatYAML, &parsed, true); err != nil {
			// Ignore parse errors here; they'll be caught in validation
			continue
		}
		for _, spec := range parsed.Spec.Policies {
			regoPath := spec.GetPath()
			if regoPath != "" {
				// If path is relative, make it relative to the YAML file's directory
				if !filepath.IsAbs(regoPath) {
					regoPath = filepath.Join(baseDir, regoPath)
				}

				resolvedPath, err := resourceloader.GetPathForResource(regoPath)
				if err != nil {
					return err
				}
				if _, ok := seen[resolvedPath]; ok {
					continue // avoid duplicates
				}
				seen[resolvedPath] = struct{}{}
				if err := p.processFile(resolvedPath); err != nil {
					return err
				}
			}
		}
	}
	return nil
}

func (p *PolicyToLint) processFile(filePath string) error {
	content, err := os.ReadFile(filePath)
	if err != nil {
		return err
	}

	ext := strings.ToLower(filepath.Ext(filePath))
	switch ext {
	case ".yaml", ".yml":
		p.YAMLFiles = append(p.YAMLFiles, &File{
			Path:    filePath,
			Content: content,
		})
	case ".rego":
		p.RegoFiles = append(p.RegoFiles, &File{
			Path:    filePath,
			Content: content,
		})
	default:
		return fmt.Errorf("unsupported file extension %s, must be .yaml/.yml or .rego", ext)
	}

	return nil
}

func (p *PolicyToLint) Validate() {
	// Validate all YAML files (including their embedded policies)
	for _, yamlFile := range p.YAMLFiles {
		p.validateYAMLFile(yamlFile)
	}

	// Validate standalone rego files
	for _, regoFile := range p.RegoFiles {
		p.validateRegoFile(regoFile)
	}
}

func (p *PolicyToLint) validateYAMLFile(file *File) {
	var policy v1.Policy
	if err := unmarshal.FromRaw(file.Content, unmarshal.RawFormatYAML, &policy, true); err != nil {
		p.AddError(file.Path, "failed to parse/validate policy", 0)
		return
	}

	p.processEmbeddedPolicies(&policy, file)

	// Update policy file with formatted content
	if p.Format {
		var root yaml.Node
		if err := yaml.Unmarshal(file.Content, &root); err != nil {
			p.AddError(file.Path, "failed to parse YAML", 0)
			return
		}

		if err := p.updateEmbeddedRegoInYAML(file, &root); err != nil {
			p.AddError(file.Path, fmt.Sprintf("failed to update embedded Rego: %v", err), 0)
			return
		}

		var buf bytes.Buffer
		enc := yaml.NewEncoder(&buf)
		enc.SetIndent(2)
		defer enc.Close()

		if err := enc.Encode(&root); err != nil {
			p.AddError(file.Path, err.Error(), 0)
			return
		}

		outYAML := buf.Bytes()
		if err := os.WriteFile(file.Path, outYAML, 0600); err != nil {
			p.AddError(file.Path, err.Error(), 0)
		} else {
			if err := os.WriteFile(file.Path, outYAML, 0600); err != nil {
				p.AddError(file.Path, fmt.Sprintf("failed to save updated file: %v", err), 0)
			} else {
				file.Content = outYAML
			}
		}
	}
}

func (p *PolicyToLint) processEmbeddedPolicies(pa *v1.Policy, file *File) {
	for idx, spec := range pa.Spec.Policies {
		if regoSrc := spec.GetEmbedded(); regoSrc != "" {
			formatted := p.validateAndFormatRego(
				regoSrc,
				fmt.Sprintf("%s:(embedded #%d)", file.Path, idx+1),
			)

			if p.Format && formatted != regoSrc {
				spec.Source = &v1.PolicySpecV2_Embedded{Embedded: formatted}
			}
		}
	}
}

func (p *PolicyToLint) validateRegoFile(file *File) {
	original := string(file.Content)
	formatted := p.validateAndFormatRego(original, file.Path)

	if p.Format && formatted != original {
		if err := os.WriteFile(file.Path, []byte(formatted), 0600); err != nil {
			p.AddError(file.Path, err.Error(), 0)
		} else {
			file.Content = []byte(formatted)
		}
	}
}

func (p *PolicyToLint) validateAndFormatRego(content, path string) string {
	// 1. Optionally format
	if p.Format {
		formatted := p.applyOPAFmt(content, path)
		content = formatted
	}

	// 2. Structural validation
	p.checkResultStructure(content, path, []string{"skipped", "violations", "skip_reason"})

	// 3. Run Regal linter
	p.runRegalLinter(path, content)

	return content
}

func (p *PolicyToLint) applyOPAFmt(content, file string) string {
	formatted, err := format.SourceWithOpts(file, []byte(content), format.Opts{})
	if err != nil {
		p.AddError(file, "auto-formatting failed", 0)
		return content
	}
	return string(formatted)
}

func (p *PolicyToLint) checkResultStructure(content, path string, keys []string) {
	// Regex to capture result := { ... } including multiline
	re := regexp.MustCompile(`(?s)result\s*:=\s*\{(.+?)\}`)
	match := re.FindStringSubmatch(content)
	if match == nil {
		p.AddError(path, "no result literal found", 0)
		return
	}

	body := match[1]
	// Find quoted keys inside the object literal
	keyRe := regexp.MustCompile(`"([^"]+)"\s*:`)
	found := make(map[string]bool)
	for _, m := range keyRe.FindAllStringSubmatch(body, -1) {
		found[m[1]] = true
	}

	for _, want := range keys {
		if !found[want] {
			p.AddError(path, fmt.Sprintf("missing %q key in result", want), 0)
		}
	}
}

// Runs the Regal linter on the given rego content and records any violations
func (p *PolicyToLint) runRegalLinter(filePath, content string) {
	inputModules, err := rules.InputFromText(filePath, content)
	if err != nil {
<<<<<<< HEAD
=======
		// Cast to OPA AST errors for better formatting
		var astErrs opaAst.Errors
		if errors.As(err, &astErrs) {
			for _, e := range astErrs {
				line := 0
				if e.Location != nil {
					line = e.Location.Row
				}

				p.AddError(filePath, e.Message, line)
			}
			return
		}
		// Fallback if it's not an ast.Errors type
>>>>>>> ecce569b
		p.AddError(filePath, err.Error(), 0)
		return
	}

	// Initialize linter with input modules
	lntr := linter.NewLinter().WithInputModules(&inputModules)

	// Load and apply configuration
	cfg, err := p.loadConfig()
	if err != nil {
		p.AddError(filePath, fmt.Sprintf("%s", err), 0)
	}
	if cfg != nil {
		lntr = lntr.WithUserConfig(*cfg)
	}

	report, err := lntr.Lint(context.Background())
	if err != nil {
		p.AddError(filePath, err.Error(), 0)
		return
	}

	// Add any violations to the policy errors
	for _, v := range report.Violations {
		errorStr := strings.ReplaceAll(v.Description, "`opa fmt`", "`--format`")
		p.AddError(filePath, errorStr, v.Location.Row)
	}
}

// Attempts to load configuration in this order:
// 1. User-specified config
// 2. Default config
// Returns nil config if no config found at all
func (p *PolicyToLint) loadConfig() (*config.Config, error) {
	// 1. Try user-specified config first
	if p.Config != "" {
		userCfg, err := config.FromPath(p.Config)
		if err == nil {
			return &userCfg, nil
		}
		// If user config fails, we'll fall through to default config
		userErr := fmt.Errorf("failed to load user config from %q: %w (using default config)", p.Config, err)

		// Continue to try default config
		defaultCfg, defaultErr := p.loadDefaultConfig()
		if defaultErr == nil {
			return defaultCfg, userErr
		}
		return nil, fmt.Errorf("%w; also %w", userErr, defaultErr)
	}

	// 2. No user config specified - try default config
	return p.loadDefaultConfig()
}

func (p *PolicyToLint) loadDefaultConfig() (*config.Config, error) {
	cfgData, err := regalConfigFS.ReadFile(".regal.yaml")
	if err != nil {
		return nil, fmt.Errorf("failed to read default config: %w", err)
	}

	var configMap map[string]interface{}
	if err := yaml.Unmarshal(cfgData, &configMap); err != nil {
		return nil, fmt.Errorf("failed to parse default config: %w", err)
	}

	cfg, err := config.FromMap(configMap)
	if err != nil {
		return nil, fmt.Errorf("failed to convert default config: %w", err)
	}

	return &cfg, nil
}

// Updates the embedded rego policies in a YAML file
// Manual update required due to yaml.marshal limitations
func (p *PolicyToLint) updateEmbeddedRegoInYAML(file *File, rootNode *yaml.Node) error {
	if rootNode.Kind != yaml.DocumentNode || len(rootNode.Content) == 0 {
		return fmt.Errorf("unexpected YAML root structure")
	}

	doc := rootNode.Content[0]
	if doc.Kind != yaml.MappingNode {
		return fmt.Errorf("expected mapping node at document root")
	}

	// Locate spec policy node
	var specNode *yaml.Node
	for i := 0; i < len(doc.Content)-1; i += 2 {
		if doc.Content[i].Value == "spec" && doc.Content[i+1].Kind == yaml.MappingNode {
			specNode = doc.Content[i+1]
			break
		}
	}
	if specNode == nil {
		return fmt.Errorf("spec node not found")
	}

	// Locate policies node within spec
	var policiesNode *yaml.Node
	for i := 0; i < len(specNode.Content)-1; i += 2 {
		if specNode.Content[i].Value == "policies" && specNode.Content[i+1].Kind == yaml.SequenceNode {
			policiesNode = specNode.Content[i+1]
			break
		}
	}
	if policiesNode == nil {
		return fmt.Errorf("spec.policies node not found")
	}

	// Iterate over and update each rego policy
	for _, policy := range policiesNode.Content {
		if policy.Kind != yaml.MappingNode {
			continue
		}

		for i := 0; i < len(policy.Content)-1; i += 2 {
			key := policy.Content[i]
			val := policy.Content[i+1]

			if key.Value == "embedded" && val.Kind == yaml.ScalarNode {
				formatted := p.validateAndFormatRego(val.Value, file.Path)
				if formatted != val.Value {
					val.Value = formatted
				}
			}
		}
	}

	return nil
}<|MERGE_RESOLUTION|>--- conflicted
+++ resolved
@@ -320,8 +320,6 @@
 func (p *PolicyToLint) runRegalLinter(filePath, content string) {
 	inputModules, err := rules.InputFromText(filePath, content)
 	if err != nil {
-<<<<<<< HEAD
-=======
 		// Cast to OPA AST errors for better formatting
 		var astErrs opaAst.Errors
 		if errors.As(err, &astErrs) {
@@ -336,7 +334,6 @@
 			return
 		}
 		// Fallback if it's not an ast.Errors type
->>>>>>> ecce569b
 		p.AddError(filePath, err.Error(), 0)
 		return
 	}
