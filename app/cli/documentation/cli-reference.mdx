---
title: CLI Command Reference
---

Chainloop CLI is a command-line tool designed to streamline the process of crafting, managing, and storing software supply chain attestations. The CLI enables developers to generate and submit evidence-such as build artifacts, SBOMs, 
and vulnerability reports-directly from their CI/CD workflows, ensuring compliance with organizational policies without introducing friction into the development process.

The CLI operates through a contract-based workflow. Security teams define workflow contracts specifying which types of evidence must be collected and how they should be validated. Developers then use the Chainloop CLI to initialize 
an attestation, add the required materials, and submit the attestation for validation and storage.

## chainloop artifact

Download or upload Artifacts to the CAS

Options

```
-h, --help   help for artifact
```

Options inherited from parent commands

```
--artifact-cas string       URL for the Artifacts Content Addressable Storage API ($CHAINLOOP_ARTIFACT_CAS_API) (default "api.cas.chainloop.dev:443")
--artifact-cas-ca string    CUSTOM CA file for the Artifacts CAS API (optional) ($CHAINLOOP_ARTIFACT_CAS_API_CA)
-c, --config string             Path to an existing config file (default is $HOME/.config/chainloop/config.toml)
--control-plane string      URL for the Control Plane API ($CHAINLOOP_CONTROL_PLANE_API) (default "api.cp.chainloop.dev:443")
--control-plane-ca string   CUSTOM CA file for the Control Plane API (optional) ($CHAINLOOP_CONTROL_PLANE_API_CA)
--debug                     Enable debug/verbose logging mode
-i, --insecure                  Skip TLS transport during connection to the control plane ($CHAINLOOP_API_INSECURE)
-n, --org string                organization name
-o, --output string             Output format, valid options are json and table (default "table")
-t, --token string              API token. NOTE: Alternatively use the env variable CHAINLOOP_TOKEN
-y, --yes                       Skip confirmation
```

### chainloop artifact download

download an artifact

```
chainloop artifact download [flags]
```

Options

```
-d, --digest string   digest of the file to download
-h, --help            help for download
--output file     The file to write a single asset to (use "-" to write to standard output
--path string     download path, default to current directory
```

Options inherited from parent commands

```
--artifact-cas string       URL for the Artifacts Content Addressable Storage API ($CHAINLOOP_ARTIFACT_CAS_API) (default "api.cas.chainloop.dev:443")
--artifact-cas-ca string    CUSTOM CA file for the Artifacts CAS API (optional) ($CHAINLOOP_ARTIFACT_CAS_API_CA)
-c, --config string             Path to an existing config file (default is $HOME/.config/chainloop/config.toml)
--control-plane string      URL for the Control Plane API ($CHAINLOOP_CONTROL_PLANE_API) (default "api.cp.chainloop.dev:443")
--control-plane-ca string   CUSTOM CA file for the Control Plane API (optional) ($CHAINLOOP_CONTROL_PLANE_API_CA)
--debug                     Enable debug/verbose logging mode
-i, --insecure                  Skip TLS transport during connection to the control plane ($CHAINLOOP_API_INSECURE)
-n, --org string                organization name
-t, --token string              API token. NOTE: Alternatively use the env variable CHAINLOOP_TOKEN
-y, --yes                       Skip confirmation
```

### chainloop artifact help

Help about any command

Synopsis

Help provides help for any command in the application.
Simply type artifact help [path to command] for full details.

```
chainloop artifact help [command] [flags]
```

Options

```
-h, --help   help for help
```

Options inherited from parent commands

```
--artifact-cas string       URL for the Artifacts Content Addressable Storage API ($CHAINLOOP_ARTIFACT_CAS_API) (default "api.cas.chainloop.dev:443")
--artifact-cas-ca string    CUSTOM CA file for the Artifacts CAS API (optional) ($CHAINLOOP_ARTIFACT_CAS_API_CA)
-c, --config string             Path to an existing config file (default is $HOME/.config/chainloop/config.toml)
--control-plane string      URL for the Control Plane API ($CHAINLOOP_CONTROL_PLANE_API) (default "api.cp.chainloop.dev:443")
--control-plane-ca string   CUSTOM CA file for the Control Plane API (optional) ($CHAINLOOP_CONTROL_PLANE_API_CA)
--debug                     Enable debug/verbose logging mode
-i, --insecure                  Skip TLS transport during connection to the control plane ($CHAINLOOP_API_INSECURE)
-n, --org string                organization name
-o, --output string             Output format, valid options are json and table (default "table")
-t, --token string              API token. NOTE: Alternatively use the env variable CHAINLOOP_TOKEN
-y, --yes                       Skip confirmation
```

### chainloop artifact upload

upload an artifact

```
chainloop artifact upload [flags]
```

Options

```
-f, --file string   path to file to upload
-h, --help          help for upload
```

Options inherited from parent commands

```
--artifact-cas string       URL for the Artifacts Content Addressable Storage API ($CHAINLOOP_ARTIFACT_CAS_API) (default "api.cas.chainloop.dev:443")
--artifact-cas-ca string    CUSTOM CA file for the Artifacts CAS API (optional) ($CHAINLOOP_ARTIFACT_CAS_API_CA)
-c, --config string             Path to an existing config file (default is $HOME/.config/chainloop/config.toml)
--control-plane string      URL for the Control Plane API ($CHAINLOOP_CONTROL_PLANE_API) (default "api.cp.chainloop.dev:443")
--control-plane-ca string   CUSTOM CA file for the Control Plane API (optional) ($CHAINLOOP_CONTROL_PLANE_API_CA)
--debug                     Enable debug/verbose logging mode
-i, --insecure                  Skip TLS transport during connection to the control plane ($CHAINLOOP_API_INSECURE)
-n, --org string                organization name
-o, --output string             Output format, valid options are json and table (default "table")
-t, --token string              API token. NOTE: Alternatively use the env variable CHAINLOOP_TOKEN
-y, --yes                       Skip confirmation
```

## chainloop attestation

Craft Software Supply Chain Attestations

Examples

```
Refer to https://docs.chainloop.dev/getting-started/attestation-crafting
```

Options

```
--graceful-exit             exit 0 in case of error. NOTE: this flag will be removed once Chainloop reaches 1.0
-h, --help                      help for attestation
--local-state-path string   path to store the attestation state locally, default: [tmpDir]/chainloop_attestation.tmp.json
```

Options inherited from parent commands

```
--artifact-cas string       URL for the Artifacts Content Addressable Storage API ($CHAINLOOP_ARTIFACT_CAS_API) (default "api.cas.chainloop.dev:443")
--artifact-cas-ca string    CUSTOM CA file for the Artifacts CAS API (optional) ($CHAINLOOP_ARTIFACT_CAS_API_CA)
-c, --config string             Path to an existing config file (default is $HOME/.config/chainloop/config.toml)
--control-plane string      URL for the Control Plane API ($CHAINLOOP_CONTROL_PLANE_API) (default "api.cp.chainloop.dev:443")
--control-plane-ca string   CUSTOM CA file for the Control Plane API (optional) ($CHAINLOOP_CONTROL_PLANE_API_CA)
--debug                     Enable debug/verbose logging mode
-i, --insecure                  Skip TLS transport during connection to the control plane ($CHAINLOOP_API_INSECURE)
-n, --org string                organization name
-o, --output string             Output format, valid options are json and table (default "table")
-t, --token string              API token. NOTE: Alternatively use the env variable CHAINLOOP_TOKEN
-y, --yes                       Skip confirmation
```

### chainloop attestation add

add a material to the attestation

```
chainloop attestation add [flags]
```

Examples

```
Add a material to the attestation that is defined in the contract
chainloop attestation add --name <material-name> --value <material-value>

Add a material to the attestation that is not defined in the contract but you know the kind
chainloop attestation add --kind <material-kind> --value <material-value>

Add a material to the attestation without specifying neither kind nor name enables automatic detection
chainloop attestation add --value <material-value>

Add a material by also providing a URL pointing to the material. It will be downloaded to a temporary folder first
chainloop attestation add --value https://example.com/sbom.json
```

Options

```
--annotation strings         additional annotation in the format of key=value
--attestation-id string      Unique identifier of the in-progress attestation
-h, --help                       help for add
--kind string                kind of the material to be recorded: ["ARTIFACT" "ATTESTATION" "BLACKDUCK_SCA_JSON" "CHAINLOOP_RUNNER_CONTEXT" "CONTAINER_IMAGE" "CSAF_INFORMATIONAL_ADVISORY" "CSAF_SECURITY_ADVISORY" "CSAF_SECURITY_INCIDENT_RESPONSE" "CSAF_VEX" "EVIDENCE" "GHAS_CODE_SCAN" "GHAS_DEPENDENCY_SCAN" "GHAS_SECRET_SCAN" "GITLAB_SECURITY_REPORT" "HELM_CHART" "JACOCO_XML" "JUNIT_XML" "OPENVEX" "SARIF" "SBOM_CYCLONEDX_JSON" "SBOM_SPDX_JSON" "SLSA_PROVENANCE" "STRING" "TWISTCLI_SCAN_JSON" "ZAP_DAST_ZIP"]
--name string                name of the material as shown in the contract
--registry-password string   registry password, ($CHAINLOOP_REGISTRY_PASSWORD)
--registry-server string     OCI repository server, ($CHAINLOOP_REGISTRY_SERVER)
--registry-username string   registry username, ($CHAINLOOP_REGISTRY_USERNAME)
--value string               value to be recorded
```

Options inherited from parent commands

```
--artifact-cas string       URL for the Artifacts Content Addressable Storage API ($CHAINLOOP_ARTIFACT_CAS_API) (default "api.cas.chainloop.dev:443")
--artifact-cas-ca string    CUSTOM CA file for the Artifacts CAS API (optional) ($CHAINLOOP_ARTIFACT_CAS_API_CA)
-c, --config string             Path to an existing config file (default is $HOME/.config/chainloop/config.toml)
--control-plane string      URL for the Control Plane API ($CHAINLOOP_CONTROL_PLANE_API) (default "api.cp.chainloop.dev:443")
--control-plane-ca string   CUSTOM CA file for the Control Plane API (optional) ($CHAINLOOP_CONTROL_PLANE_API_CA)
--debug                     Enable debug/verbose logging mode
--graceful-exit             exit 0 in case of error. NOTE: this flag will be removed once Chainloop reaches 1.0
-i, --insecure                  Skip TLS transport during connection to the control plane ($CHAINLOOP_API_INSECURE)
--local-state-path string   path to store the attestation state locally, default: [tmpDir]/chainloop_attestation.tmp.json
-n, --org string                organization name
-o, --output string             Output format, valid options are json and table (default "table")
-t, --token string              API token. NOTE: Alternatively use the env variable CHAINLOOP_TOKEN
-y, --yes                       Skip confirmation
```

### chainloop attestation help

Help about any command

Synopsis

Help provides help for any command in the application.
Simply type attestation help [path to command] for full details.

```
chainloop attestation help [command] [flags]
```

Options

```
-h, --help   help for help
```

Options inherited from parent commands

```
--artifact-cas string       URL for the Artifacts Content Addressable Storage API ($CHAINLOOP_ARTIFACT_CAS_API) (default "api.cas.chainloop.dev:443")
--artifact-cas-ca string    CUSTOM CA file for the Artifacts CAS API (optional) ($CHAINLOOP_ARTIFACT_CAS_API_CA)
-c, --config string             Path to an existing config file (default is $HOME/.config/chainloop/config.toml)
--control-plane string      URL for the Control Plane API ($CHAINLOOP_CONTROL_PLANE_API) (default "api.cp.chainloop.dev:443")
--control-plane-ca string   CUSTOM CA file for the Control Plane API (optional) ($CHAINLOOP_CONTROL_PLANE_API_CA)
--debug                     Enable debug/verbose logging mode
--graceful-exit             exit 0 in case of error. NOTE: this flag will be removed once Chainloop reaches 1.0
-i, --insecure                  Skip TLS transport during connection to the control plane ($CHAINLOOP_API_INSECURE)
--local-state-path string   path to store the attestation state locally, default: [tmpDir]/chainloop_attestation.tmp.json
-n, --org string                organization name
-o, --output string             Output format, valid options are json and table (default "table")
-t, --token string              API token. NOTE: Alternatively use the env variable CHAINLOOP_TOKEN
-y, --yes                       Skip confirmation
```

### chainloop attestation init

start attestation crafting process

```
chainloop attestation init [flags]
```

Options

```
--contract string         name of an existing contract or the path/URL to a contract file, to attach it to the auto-created workflow (it doesn't update an existing one)
--contract-revision int   revision of the contract to retrieve, "latest" by default
--dry-run                 do not record attestation in the control plane, useful for development
-h, --help                    help for init
--project string          name of the project of this workflow
--release                 promote the provided version as a release
--remote-state            Store the attestation state remotely
-f, --replace                 replace any existing in-progress attestation
--version string          project version, i.e 0.1.0
--workflow string         name of the workflow to run the attestation
```

Options inherited from parent commands

```
--artifact-cas string       URL for the Artifacts Content Addressable Storage API ($CHAINLOOP_ARTIFACT_CAS_API) (default "api.cas.chainloop.dev:443")
--artifact-cas-ca string    CUSTOM CA file for the Artifacts CAS API (optional) ($CHAINLOOP_ARTIFACT_CAS_API_CA)
-c, --config string             Path to an existing config file (default is $HOME/.config/chainloop/config.toml)
--control-plane string      URL for the Control Plane API ($CHAINLOOP_CONTROL_PLANE_API) (default "api.cp.chainloop.dev:443")
--control-plane-ca string   CUSTOM CA file for the Control Plane API (optional) ($CHAINLOOP_CONTROL_PLANE_API_CA)
--debug                     Enable debug/verbose logging mode
--graceful-exit             exit 0 in case of error. NOTE: this flag will be removed once Chainloop reaches 1.0
-i, --insecure                  Skip TLS transport during connection to the control plane ($CHAINLOOP_API_INSECURE)
--local-state-path string   path to store the attestation state locally, default: [tmpDir]/chainloop_attestation.tmp.json
-n, --org string                organization name
-o, --output string             Output format, valid options are json and table (default "table")
-t, --token string              API token. NOTE: Alternatively use the env variable CHAINLOOP_TOKEN
-y, --yes                       Skip confirmation
```

### chainloop attestation push

generate and push the attestation to the control plane

```
chainloop attestation push [flags]
```

Examples

```
chainloop attestation push --key <key path>|<env://VAR_NAME> --token [chainloop-token] --annotation key=value,key2=val2

sign the resulting attestation using a cosign key present in the filesystem and stdin for the passphrase
NOTE that the --token flag can be replaced by having the CHAINLOOP_TOKEN env variable
chainloop attestation push --key cosign.key --token [chainloop-token]

or retrieve the key from an environment variable containing the private key
chainloop attestation push --key env://[ENV_VAR]

The passphrase can be retrieved from a well-known environment variable
export CHAINLOOP_SIGNING_PASSWORD="my cosign key passphrase"
chainloop attestation push --key cosign.key

You can provide values for the annotations that have previously defined in the contract for example
chainloop attestation push --annotation key=value --annotation key2=value2
Or alternatively
chainloop attestation push --annotation key=value,key2=value2
```

Options

```
--annotation strings              additional annotation in the format of key=value
--attestation-id string           Unique identifier of the in-progress attestation
--bundle string                   output a Sigstore bundle to the provided path
--exception-bypass-policy-check   do not fail this command on policy violations enforcement
-h, --help                            help for push
-k, --key string                      reference (path or env variable name) to the cosign or KMS key that will be used to sign the attestation
--signserver-ca-path string       custom CA to be used for SignServer TLS connection
--signserver-client-cert string   path to client certificate in PEM format for authenticated SignServer TLS connection
--signserver-client-pass string   certificate passphrase for authenticated SignServer TLS connection
```

Options inherited from parent commands

```
--artifact-cas string       URL for the Artifacts Content Addressable Storage API ($CHAINLOOP_ARTIFACT_CAS_API) (default "api.cas.chainloop.dev:443")
--artifact-cas-ca string    CUSTOM CA file for the Artifacts CAS API (optional) ($CHAINLOOP_ARTIFACT_CAS_API_CA)
-c, --config string             Path to an existing config file (default is $HOME/.config/chainloop/config.toml)
--control-plane string      URL for the Control Plane API ($CHAINLOOP_CONTROL_PLANE_API) (default "api.cp.chainloop.dev:443")
--control-plane-ca string   CUSTOM CA file for the Control Plane API (optional) ($CHAINLOOP_CONTROL_PLANE_API_CA)
--debug                     Enable debug/verbose logging mode
--graceful-exit             exit 0 in case of error. NOTE: this flag will be removed once Chainloop reaches 1.0
-i, --insecure                  Skip TLS transport during connection to the control plane ($CHAINLOOP_API_INSECURE)
--local-state-path string   path to store the attestation state locally, default: [tmpDir]/chainloop_attestation.tmp.json
-n, --org string                organization name
-o, --output string             Output format, valid options are json and table (default "table")
-t, --token string              API token. NOTE: Alternatively use the env variable CHAINLOOP_TOKEN
-y, --yes                       Skip confirmation
```

### chainloop attestation reset

mark current attestation process as canceled or failed

```
chainloop attestation reset [flags]
```

Options

```
--attestation-id string   Unique identifier of the in-progress attestation
-h, --help                    help for reset
--reason string           reset reason
--trigger string          trigger for the reset, valid options are "failure" and "cancellation" (default "failure")
```

Options inherited from parent commands

```
--artifact-cas string       URL for the Artifacts Content Addressable Storage API ($CHAINLOOP_ARTIFACT_CAS_API) (default "api.cas.chainloop.dev:443")
--artifact-cas-ca string    CUSTOM CA file for the Artifacts CAS API (optional) ($CHAINLOOP_ARTIFACT_CAS_API_CA)
-c, --config string             Path to an existing config file (default is $HOME/.config/chainloop/config.toml)
--control-plane string      URL for the Control Plane API ($CHAINLOOP_CONTROL_PLANE_API) (default "api.cp.chainloop.dev:443")
--control-plane-ca string   CUSTOM CA file for the Control Plane API (optional) ($CHAINLOOP_CONTROL_PLANE_API_CA)
--debug                     Enable debug/verbose logging mode
--graceful-exit             exit 0 in case of error. NOTE: this flag will be removed once Chainloop reaches 1.0
-i, --insecure                  Skip TLS transport during connection to the control plane ($CHAINLOOP_API_INSECURE)
--local-state-path string   path to store the attestation state locally, default: [tmpDir]/chainloop_attestation.tmp.json
-n, --org string                organization name
-o, --output string             Output format, valid options are json and table (default "table")
-t, --token string              API token. NOTE: Alternatively use the env variable CHAINLOOP_TOKEN
-y, --yes                       Skip confirmation
```

### chainloop attestation status

check the status of the current attestation process

```
chainloop attestation status [flags]
```

Options

```
--attestation-id string   Unique identifier of the in-progress attestation
--full                    full report including current recorded values
-h, --help                    help for status
```

Options inherited from parent commands

```
--artifact-cas string       URL for the Artifacts Content Addressable Storage API ($CHAINLOOP_ARTIFACT_CAS_API) (default "api.cas.chainloop.dev:443")
--artifact-cas-ca string    CUSTOM CA file for the Artifacts CAS API (optional) ($CHAINLOOP_ARTIFACT_CAS_API_CA)
-c, --config string             Path to an existing config file (default is $HOME/.config/chainloop/config.toml)
--control-plane string      URL for the Control Plane API ($CHAINLOOP_CONTROL_PLANE_API) (default "api.cp.chainloop.dev:443")
--control-plane-ca string   CUSTOM CA file for the Control Plane API (optional) ($CHAINLOOP_CONTROL_PLANE_API_CA)
--debug                     Enable debug/verbose logging mode
--graceful-exit             exit 0 in case of error. NOTE: this flag will be removed once Chainloop reaches 1.0
-i, --insecure                  Skip TLS transport during connection to the control plane ($CHAINLOOP_API_INSECURE)
--local-state-path string   path to store the attestation state locally, default: [tmpDir]/chainloop_attestation.tmp.json
-n, --org string                organization name
-o, --output string             Output format, valid options are json and table (default "table")
-t, --token string              API token. NOTE: Alternatively use the env variable CHAINLOOP_TOKEN
-y, --yes                       Skip confirmation
```

### chainloop attestation verify

verify an attestation

Synopsis

Verify an attestation by validating its validation material against the configured trusted root

```
chainloop attestation verify file-or-url
```

Examples

```
verify local attestation
chainloop attestation verify --bundle attestation.json

verify an attestation stored in an https endpoint
chainloop attestation verify -b https://myrepository/attestation.json
```

Options

```
-b, --bundle string   bundle path or URL
-h, --help            help for verify
```

Options inherited from parent commands

```
--artifact-cas string       URL for the Artifacts Content Addressable Storage API ($CHAINLOOP_ARTIFACT_CAS_API) (default "api.cas.chainloop.dev:443")
--artifact-cas-ca string    CUSTOM CA file for the Artifacts CAS API (optional) ($CHAINLOOP_ARTIFACT_CAS_API_CA)
-c, --config string             Path to an existing config file (default is $HOME/.config/chainloop/config.toml)
--control-plane string      URL for the Control Plane API ($CHAINLOOP_CONTROL_PLANE_API) (default "api.cp.chainloop.dev:443")
--control-plane-ca string   CUSTOM CA file for the Control Plane API (optional) ($CHAINLOOP_CONTROL_PLANE_API_CA)
--debug                     Enable debug/verbose logging mode
--graceful-exit             exit 0 in case of error. NOTE: this flag will be removed once Chainloop reaches 1.0
-i, --insecure                  Skip TLS transport during connection to the control plane ($CHAINLOOP_API_INSECURE)
--local-state-path string   path to store the attestation state locally, default: [tmpDir]/chainloop_attestation.tmp.json
-n, --org string                organization name
-o, --output string             Output format, valid options are json and table (default "table")
-t, --token string              API token. NOTE: Alternatively use the env variable CHAINLOOP_TOKEN
-y, --yes                       Skip confirmation
```

## chainloop auth

Authenticate with the Control Plane

Options

```
-h, --help   help for auth
```

Options inherited from parent commands

```
--artifact-cas string       URL for the Artifacts Content Addressable Storage API ($CHAINLOOP_ARTIFACT_CAS_API) (default "api.cas.chainloop.dev:443")
--artifact-cas-ca string    CUSTOM CA file for the Artifacts CAS API (optional) ($CHAINLOOP_ARTIFACT_CAS_API_CA)
-c, --config string             Path to an existing config file (default is $HOME/.config/chainloop/config.toml)
--control-plane string      URL for the Control Plane API ($CHAINLOOP_CONTROL_PLANE_API) (default "api.cp.chainloop.dev:443")
--control-plane-ca string   CUSTOM CA file for the Control Plane API (optional) ($CHAINLOOP_CONTROL_PLANE_API_CA)
--debug                     Enable debug/verbose logging mode
-i, --insecure                  Skip TLS transport during connection to the control plane ($CHAINLOOP_API_INSECURE)
-n, --org string                organization name
-o, --output string             Output format, valid options are json and table (default "table")
-t, --token string              API token. NOTE: Alternatively use the env variable CHAINLOOP_TOKEN
-y, --yes                       Skip confirmation
```

### chainloop auth delete-account

delete your account

```
chainloop auth delete-account [flags]
```

Options

```
-h, --help   help for delete-account
```

Options inherited from parent commands

```
--artifact-cas string       URL for the Artifacts Content Addressable Storage API ($CHAINLOOP_ARTIFACT_CAS_API) (default "api.cas.chainloop.dev:443")
--artifact-cas-ca string    CUSTOM CA file for the Artifacts CAS API (optional) ($CHAINLOOP_ARTIFACT_CAS_API_CA)
-c, --config string             Path to an existing config file (default is $HOME/.config/chainloop/config.toml)
--control-plane string      URL for the Control Plane API ($CHAINLOOP_CONTROL_PLANE_API) (default "api.cp.chainloop.dev:443")
--control-plane-ca string   CUSTOM CA file for the Control Plane API (optional) ($CHAINLOOP_CONTROL_PLANE_API_CA)
--debug                     Enable debug/verbose logging mode
-i, --insecure                  Skip TLS transport during connection to the control plane ($CHAINLOOP_API_INSECURE)
-n, --org string                organization name
-o, --output string             Output format, valid options are json and table (default "table")
-t, --token string              API token. NOTE: Alternatively use the env variable CHAINLOOP_TOKEN
-y, --yes                       Skip confirmation
```

### chainloop auth help

Help about any command

Synopsis

Help provides help for any command in the application.
Simply type auth help [path to command] for full details.

```
chainloop auth help [command] [flags]
```

Options

```
-h, --help   help for help
```

Options inherited from parent commands

```
--artifact-cas string       URL for the Artifacts Content Addressable Storage API ($CHAINLOOP_ARTIFACT_CAS_API) (default "api.cas.chainloop.dev:443")
--artifact-cas-ca string    CUSTOM CA file for the Artifacts CAS API (optional) ($CHAINLOOP_ARTIFACT_CAS_API_CA)
-c, --config string             Path to an existing config file (default is $HOME/.config/chainloop/config.toml)
--control-plane string      URL for the Control Plane API ($CHAINLOOP_CONTROL_PLANE_API) (default "api.cp.chainloop.dev:443")
--control-plane-ca string   CUSTOM CA file for the Control Plane API (optional) ($CHAINLOOP_CONTROL_PLANE_API_CA)
--debug                     Enable debug/verbose logging mode
-i, --insecure                  Skip TLS transport during connection to the control plane ($CHAINLOOP_API_INSECURE)
-n, --org string                organization name
-o, --output string             Output format, valid options are json and table (default "table")
-t, --token string              API token. NOTE: Alternatively use the env variable CHAINLOOP_TOKEN
-y, --yes                       Skip confirmation
```

### chainloop auth login

authenticate the CLI with the Control Plane

```
chainloop auth login [flags]
```

Options

```
-h, --help           help for login
--skip-browser   perform a headless login process without opening a browser
```

Options inherited from parent commands

```
--artifact-cas string       URL for the Artifacts Content Addressable Storage API ($CHAINLOOP_ARTIFACT_CAS_API) (default "api.cas.chainloop.dev:443")
--artifact-cas-ca string    CUSTOM CA file for the Artifacts CAS API (optional) ($CHAINLOOP_ARTIFACT_CAS_API_CA)
-c, --config string             Path to an existing config file (default is $HOME/.config/chainloop/config.toml)
--control-plane string      URL for the Control Plane API ($CHAINLOOP_CONTROL_PLANE_API) (default "api.cp.chainloop.dev:443")
--control-plane-ca string   CUSTOM CA file for the Control Plane API (optional) ($CHAINLOOP_CONTROL_PLANE_API_CA)
--debug                     Enable debug/verbose logging mode
-i, --insecure                  Skip TLS transport during connection to the control plane ($CHAINLOOP_API_INSECURE)
-n, --org string                organization name
-o, --output string             Output format, valid options are json and table (default "table")
-t, --token string              API token. NOTE: Alternatively use the env variable CHAINLOOP_TOKEN
-y, --yes                       Skip confirmation
```

## chainloop cas-backend

Operations on Artifact CAS backends

Options

```
-h, --help   help for cas-backend
```

Options inherited from parent commands

```
--artifact-cas string       URL for the Artifacts Content Addressable Storage API ($CHAINLOOP_ARTIFACT_CAS_API) (default "api.cas.chainloop.dev:443")
--artifact-cas-ca string    CUSTOM CA file for the Artifacts CAS API (optional) ($CHAINLOOP_ARTIFACT_CAS_API_CA)
-c, --config string             Path to an existing config file (default is $HOME/.config/chainloop/config.toml)
--control-plane string      URL for the Control Plane API ($CHAINLOOP_CONTROL_PLANE_API) (default "api.cp.chainloop.dev:443")
--control-plane-ca string   CUSTOM CA file for the Control Plane API (optional) ($CHAINLOOP_CONTROL_PLANE_API_CA)
--debug                     Enable debug/verbose logging mode
-i, --insecure                  Skip TLS transport during connection to the control plane ($CHAINLOOP_API_INSECURE)
-n, --org string                organization name
-o, --output string             Output format, valid options are json and table (default "table")
-t, --token string              API token. NOTE: Alternatively use the env variable CHAINLOOP_TOKEN
-y, --yes                       Skip confirmation
```

### chainloop cas-backend add

Add a new Artifact CAS backend

Options

```
--default              set the backend as default in your organization
--description string   descriptive information for this registration
-h, --help                 help for add
--name string          CAS backend name
```

Options inherited from parent commands

```
--artifact-cas string       URL for the Artifacts Content Addressable Storage API ($CHAINLOOP_ARTIFACT_CAS_API) (default "api.cas.chainloop.dev:443")
--artifact-cas-ca string    CUSTOM CA file for the Artifacts CAS API (optional) ($CHAINLOOP_ARTIFACT_CAS_API_CA)
-c, --config string             Path to an existing config file (default is $HOME/.config/chainloop/config.toml)
--control-plane string      URL for the Control Plane API ($CHAINLOOP_CONTROL_PLANE_API) (default "api.cp.chainloop.dev:443")
--control-plane-ca string   CUSTOM CA file for the Control Plane API (optional) ($CHAINLOOP_CONTROL_PLANE_API_CA)
--debug                     Enable debug/verbose logging mode
-i, --insecure                  Skip TLS transport during connection to the control plane ($CHAINLOOP_API_INSECURE)
-n, --org string                organization name
-o, --output string             Output format, valid options are json and table (default "table")
-t, --token string              API token. NOTE: Alternatively use the env variable CHAINLOOP_TOKEN
-y, --yes                       Skip confirmation
```

#### chainloop cas-backend add aws-s3

Register a AWS S3 storage bucket

```
chainloop cas-backend add aws-s3 [flags]
```

Options

```
--access-key-id string       AWS Access Key ID
--bucket string              S3 bucket name
--endpoint string            Custom Endpoint URL for other S3 compatible backends i.e MinIO
-h, --help                       help for aws-s3
--region string              AWS region for the bucket
--secret-access-key string   AWS Secret Access Key
```

Options inherited from parent commands

```
--artifact-cas string       URL for the Artifacts Content Addressable Storage API ($CHAINLOOP_ARTIFACT_CAS_API) (default "api.cas.chainloop.dev:443")
--artifact-cas-ca string    CUSTOM CA file for the Artifacts CAS API (optional) ($CHAINLOOP_ARTIFACT_CAS_API_CA)
-c, --config string             Path to an existing config file (default is $HOME/.config/chainloop/config.toml)
--control-plane string      URL for the Control Plane API ($CHAINLOOP_CONTROL_PLANE_API) (default "api.cp.chainloop.dev:443")
--control-plane-ca string   CUSTOM CA file for the Control Plane API (optional) ($CHAINLOOP_CONTROL_PLANE_API_CA)
--debug                     Enable debug/verbose logging mode
--default                   set the backend as default in your organization
--description string        descriptive information for this registration
-i, --insecure                  Skip TLS transport during connection to the control plane ($CHAINLOOP_API_INSECURE)
--name string               CAS backend name
-n, --org string                organization name
-o, --output string             Output format, valid options are json and table (default "table")
-t, --token string              API token. NOTE: Alternatively use the env variable CHAINLOOP_TOKEN
-y, --yes                       Skip confirmation
```

#### chainloop cas-backend add azure-blob

Register a Azure Blob Storage CAS Backend

```
chainloop cas-backend add azure-blob [flags]
```

Options

```
--client-id string         Service Principal Client ID
--client-secret string     Service Principal Client Secret
--container string         Storage Container Name (default "chainloop")
-h, --help                     help for azure-blob
--storage-account string   Storage Account Name
--tenant string            Active Directory Tenant ID
```

Options inherited from parent commands

```
--artifact-cas string       URL for the Artifacts Content Addressable Storage API ($CHAINLOOP_ARTIFACT_CAS_API) (default "api.cas.chainloop.dev:443")
--artifact-cas-ca string    CUSTOM CA file for the Artifacts CAS API (optional) ($CHAINLOOP_ARTIFACT_CAS_API_CA)
-c, --config string             Path to an existing config file (default is $HOME/.config/chainloop/config.toml)
--control-plane string      URL for the Control Plane API ($CHAINLOOP_CONTROL_PLANE_API) (default "api.cp.chainloop.dev:443")
--control-plane-ca string   CUSTOM CA file for the Control Plane API (optional) ($CHAINLOOP_CONTROL_PLANE_API_CA)
--debug                     Enable debug/verbose logging mode
--default                   set the backend as default in your organization
--description string        descriptive information for this registration
-i, --insecure                  Skip TLS transport during connection to the control plane ($CHAINLOOP_API_INSECURE)
--name string               CAS backend name
-n, --org string                organization name
-o, --output string             Output format, valid options are json and table (default "table")
-t, --token string              API token. NOTE: Alternatively use the env variable CHAINLOOP_TOKEN
-y, --yes                       Skip confirmation
```

#### chainloop cas-backend add help

Help about any command

Synopsis

Help provides help for any command in the application.
Simply type add help [path to command] for full details.

```
chainloop cas-backend add help [command] [flags]
```

Options

```
-h, --help   help for help
```

Options inherited from parent commands

```
--artifact-cas string       URL for the Artifacts Content Addressable Storage API ($CHAINLOOP_ARTIFACT_CAS_API) (default "api.cas.chainloop.dev:443")
--artifact-cas-ca string    CUSTOM CA file for the Artifacts CAS API (optional) ($CHAINLOOP_ARTIFACT_CAS_API_CA)
-c, --config string             Path to an existing config file (default is $HOME/.config/chainloop/config.toml)
--control-plane string      URL for the Control Plane API ($CHAINLOOP_CONTROL_PLANE_API) (default "api.cp.chainloop.dev:443")
--control-plane-ca string   CUSTOM CA file for the Control Plane API (optional) ($CHAINLOOP_CONTROL_PLANE_API_CA)
--debug                     Enable debug/verbose logging mode
--default                   set the backend as default in your organization
--description string        descriptive information for this registration
-i, --insecure                  Skip TLS transport during connection to the control plane ($CHAINLOOP_API_INSECURE)
--name string               CAS backend name
-n, --org string                organization name
-o, --output string             Output format, valid options are json and table (default "table")
-t, --token string              API token. NOTE: Alternatively use the env variable CHAINLOOP_TOKEN
-y, --yes                       Skip confirmation
```

#### chainloop cas-backend add oci

Register a OCI CAS Backend

```
chainloop cas-backend add oci [flags]
```

Options

```
-h, --help              help for oci
-p, --password string   registry password
--repo string       FQDN repository name, including path
-u, --username string   registry username
```

Options inherited from parent commands

```
--artifact-cas string       URL for the Artifacts Content Addressable Storage API ($CHAINLOOP_ARTIFACT_CAS_API) (default "api.cas.chainloop.dev:443")
--artifact-cas-ca string    CUSTOM CA file for the Artifacts CAS API (optional) ($CHAINLOOP_ARTIFACT_CAS_API_CA)
-c, --config string             Path to an existing config file (default is $HOME/.config/chainloop/config.toml)
--control-plane string      URL for the Control Plane API ($CHAINLOOP_CONTROL_PLANE_API) (default "api.cp.chainloop.dev:443")
--control-plane-ca string   CUSTOM CA file for the Control Plane API (optional) ($CHAINLOOP_CONTROL_PLANE_API_CA)
--debug                     Enable debug/verbose logging mode
--default                   set the backend as default in your organization
--description string        descriptive information for this registration
-i, --insecure                  Skip TLS transport during connection to the control plane ($CHAINLOOP_API_INSECURE)
--name string               CAS backend name
-n, --org string                organization name
-o, --output string             Output format, valid options are json and table (default "table")
-t, --token string              API token. NOTE: Alternatively use the env variable CHAINLOOP_TOKEN
-y, --yes                       Skip confirmation
```

### chainloop cas-backend delete

Delete a CAS Backend from your organization

```
chainloop cas-backend delete [flags]
```

Options

```
-h, --help          help for delete
--name string   CAS Backend name
```

Options inherited from parent commands

```
--artifact-cas string       URL for the Artifacts Content Addressable Storage API ($CHAINLOOP_ARTIFACT_CAS_API) (default "api.cas.chainloop.dev:443")
--artifact-cas-ca string    CUSTOM CA file for the Artifacts CAS API (optional) ($CHAINLOOP_ARTIFACT_CAS_API_CA)
-c, --config string             Path to an existing config file (default is $HOME/.config/chainloop/config.toml)
--control-plane string      URL for the Control Plane API ($CHAINLOOP_CONTROL_PLANE_API) (default "api.cp.chainloop.dev:443")
--control-plane-ca string   CUSTOM CA file for the Control Plane API (optional) ($CHAINLOOP_CONTROL_PLANE_API_CA)
--debug                     Enable debug/verbose logging mode
-i, --insecure                  Skip TLS transport during connection to the control plane ($CHAINLOOP_API_INSECURE)
-n, --org string                organization name
-o, --output string             Output format, valid options are json and table (default "table")
-t, --token string              API token. NOTE: Alternatively use the env variable CHAINLOOP_TOKEN
-y, --yes                       Skip confirmation
```

### chainloop cas-backend help

Help about any command

Synopsis

Help provides help for any command in the application.
Simply type cas-backend help [path to command] for full details.

```
chainloop cas-backend help [command] [flags]
```

Options

```
-h, --help   help for help
```

Options inherited from parent commands

```
--artifact-cas string       URL for the Artifacts Content Addressable Storage API ($CHAINLOOP_ARTIFACT_CAS_API) (default "api.cas.chainloop.dev:443")
--artifact-cas-ca string    CUSTOM CA file for the Artifacts CAS API (optional) ($CHAINLOOP_ARTIFACT_CAS_API_CA)
-c, --config string             Path to an existing config file (default is $HOME/.config/chainloop/config.toml)
--control-plane string      URL for the Control Plane API ($CHAINLOOP_CONTROL_PLANE_API) (default "api.cp.chainloop.dev:443")
--control-plane-ca string   CUSTOM CA file for the Control Plane API (optional) ($CHAINLOOP_CONTROL_PLANE_API_CA)
--debug                     Enable debug/verbose logging mode
-i, --insecure                  Skip TLS transport during connection to the control plane ($CHAINLOOP_API_INSECURE)
-n, --org string                organization name
-o, --output string             Output format, valid options are json and table (default "table")
-t, --token string              API token. NOTE: Alternatively use the env variable CHAINLOOP_TOKEN
-y, --yes                       Skip confirmation
```

### chainloop cas-backend list

List CAS Backends from your organization

```
chainloop cas-backend list [flags]
```

Options

```
--full   show the full output
-h, --help   help for list
```

Options inherited from parent commands

```
--artifact-cas string       URL for the Artifacts Content Addressable Storage API ($CHAINLOOP_ARTIFACT_CAS_API) (default "api.cas.chainloop.dev:443")
--artifact-cas-ca string    CUSTOM CA file for the Artifacts CAS API (optional) ($CHAINLOOP_ARTIFACT_CAS_API_CA)
-c, --config string             Path to an existing config file (default is $HOME/.config/chainloop/config.toml)
--control-plane string      URL for the Control Plane API ($CHAINLOOP_CONTROL_PLANE_API) (default "api.cp.chainloop.dev:443")
--control-plane-ca string   CUSTOM CA file for the Control Plane API (optional) ($CHAINLOOP_CONTROL_PLANE_API_CA)
--debug                     Enable debug/verbose logging mode
-i, --insecure                  Skip TLS transport during connection to the control plane ($CHAINLOOP_API_INSECURE)
-n, --org string                organization name
-o, --output string             Output format, valid options are json and table (default "table")
-t, --token string              API token. NOTE: Alternatively use the env variable CHAINLOOP_TOKEN
-y, --yes                       Skip confirmation
```

### chainloop cas-backend update

Update a CAS backend description, credentials or default status

Options

```
--default              set the backend as default in your organization
--description string   descriptive information for this registration
-h, --help                 help for update
--name string          CAS backend name
```

Options inherited from parent commands

```
--artifact-cas string       URL for the Artifacts Content Addressable Storage API ($CHAINLOOP_ARTIFACT_CAS_API) (default "api.cas.chainloop.dev:443")
--artifact-cas-ca string    CUSTOM CA file for the Artifacts CAS API (optional) ($CHAINLOOP_ARTIFACT_CAS_API_CA)
-c, --config string             Path to an existing config file (default is $HOME/.config/chainloop/config.toml)
--control-plane string      URL for the Control Plane API ($CHAINLOOP_CONTROL_PLANE_API) (default "api.cp.chainloop.dev:443")
--control-plane-ca string   CUSTOM CA file for the Control Plane API (optional) ($CHAINLOOP_CONTROL_PLANE_API_CA)
--debug                     Enable debug/verbose logging mode
-i, --insecure                  Skip TLS transport during connection to the control plane ($CHAINLOOP_API_INSECURE)
-n, --org string                organization name
-o, --output string             Output format, valid options are json and table (default "table")
-t, --token string              API token. NOTE: Alternatively use the env variable CHAINLOOP_TOKEN
-y, --yes                       Skip confirmation
```

#### chainloop cas-backend update aws-s3

Update a AWS S3 CAS Backend description, credentials or default status

```
chainloop cas-backend update aws-s3 [flags]
```

Options

```
--access-key-id string       AWS Access Key ID
-h, --help                       help for aws-s3
--name string                CAS Backend name
--region string              AWS region for the bucket
--secret-access-key string   AWS Secret Access Key
```

Options inherited from parent commands

```
--artifact-cas string       URL for the Artifacts Content Addressable Storage API ($CHAINLOOP_ARTIFACT_CAS_API) (default "api.cas.chainloop.dev:443")
--artifact-cas-ca string    CUSTOM CA file for the Artifacts CAS API (optional) ($CHAINLOOP_ARTIFACT_CAS_API_CA)
-c, --config string             Path to an existing config file (default is $HOME/.config/chainloop/config.toml)
--control-plane string      URL for the Control Plane API ($CHAINLOOP_CONTROL_PLANE_API) (default "api.cp.chainloop.dev:443")
--control-plane-ca string   CUSTOM CA file for the Control Plane API (optional) ($CHAINLOOP_CONTROL_PLANE_API_CA)
--debug                     Enable debug/verbose logging mode
--default                   set the backend as default in your organization
--description string        descriptive information for this registration
-i, --insecure                  Skip TLS transport during connection to the control plane ($CHAINLOOP_API_INSECURE)
-n, --org string                organization name
-o, --output string             Output format, valid options are json and table (default "table")
-t, --token string              API token. NOTE: Alternatively use the env variable CHAINLOOP_TOKEN
-y, --yes                       Skip confirmation
```

#### chainloop cas-backend update azure-blob

Update a AzureBlob CAS Backend description, credentials or default status

```
chainloop cas-backend update azure-blob [flags]
```

Options

```
--client-id string       Service Principal Client ID
--client-secret string   Service Principal Client Secret
-h, --help                   help for azure-blob
--name string            CAS Backend name
--tenant string          Active Directory Tenant ID
```

Options inherited from parent commands

```
--artifact-cas string       URL for the Artifacts Content Addressable Storage API ($CHAINLOOP_ARTIFACT_CAS_API) (default "api.cas.chainloop.dev:443")
--artifact-cas-ca string    CUSTOM CA file for the Artifacts CAS API (optional) ($CHAINLOOP_ARTIFACT_CAS_API_CA)
-c, --config string             Path to an existing config file (default is $HOME/.config/chainloop/config.toml)
--control-plane string      URL for the Control Plane API ($CHAINLOOP_CONTROL_PLANE_API) (default "api.cp.chainloop.dev:443")
--control-plane-ca string   CUSTOM CA file for the Control Plane API (optional) ($CHAINLOOP_CONTROL_PLANE_API_CA)
--debug                     Enable debug/verbose logging mode
--default                   set the backend as default in your organization
--description string        descriptive information for this registration
-i, --insecure                  Skip TLS transport during connection to the control plane ($CHAINLOOP_API_INSECURE)
-n, --org string                organization name
-o, --output string             Output format, valid options are json and table (default "table")
-t, --token string              API token. NOTE: Alternatively use the env variable CHAINLOOP_TOKEN
-y, --yes                       Skip confirmation
```

#### chainloop cas-backend update help

Help about any command

Synopsis

Help provides help for any command in the application.
Simply type update help [path to command] for full details.

```
chainloop cas-backend update help [command] [flags]
```

Options

```
-h, --help   help for help
```

Options inherited from parent commands

```
--artifact-cas string       URL for the Artifacts Content Addressable Storage API ($CHAINLOOP_ARTIFACT_CAS_API) (default "api.cas.chainloop.dev:443")
--artifact-cas-ca string    CUSTOM CA file for the Artifacts CAS API (optional) ($CHAINLOOP_ARTIFACT_CAS_API_CA)
-c, --config string             Path to an existing config file (default is $HOME/.config/chainloop/config.toml)
--control-plane string      URL for the Control Plane API ($CHAINLOOP_CONTROL_PLANE_API) (default "api.cp.chainloop.dev:443")
--control-plane-ca string   CUSTOM CA file for the Control Plane API (optional) ($CHAINLOOP_CONTROL_PLANE_API_CA)
--debug                     Enable debug/verbose logging mode
--default                   set the backend as default in your organization
--description string        descriptive information for this registration
-i, --insecure                  Skip TLS transport during connection to the control plane ($CHAINLOOP_API_INSECURE)
--name string               CAS backend name
-n, --org string                organization name
-o, --output string             Output format, valid options are json and table (default "table")
-t, --token string              API token. NOTE: Alternatively use the env variable CHAINLOOP_TOKEN
-y, --yes                       Skip confirmation
```

#### chainloop cas-backend update inline

Update the Inline, fallback CAS Backend description or default status

```
chainloop cas-backend update inline [flags]
```

Options

```
-h, --help          help for inline
--name string   CAS Backend name
```

Options inherited from parent commands

```
--artifact-cas string       URL for the Artifacts Content Addressable Storage API ($CHAINLOOP_ARTIFACT_CAS_API) (default "api.cas.chainloop.dev:443")
--artifact-cas-ca string    CUSTOM CA file for the Artifacts CAS API (optional) ($CHAINLOOP_ARTIFACT_CAS_API_CA)
-c, --config string             Path to an existing config file (default is $HOME/.config/chainloop/config.toml)
--control-plane string      URL for the Control Plane API ($CHAINLOOP_CONTROL_PLANE_API) (default "api.cp.chainloop.dev:443")
--control-plane-ca string   CUSTOM CA file for the Control Plane API (optional) ($CHAINLOOP_CONTROL_PLANE_API_CA)
--debug                     Enable debug/verbose logging mode
--default                   set the backend as default in your organization
--description string        descriptive information for this registration
-i, --insecure                  Skip TLS transport during connection to the control plane ($CHAINLOOP_API_INSECURE)
-n, --org string                organization name
-o, --output string             Output format, valid options are json and table (default "table")
-t, --token string              API token. NOTE: Alternatively use the env variable CHAINLOOP_TOKEN
-y, --yes                       Skip confirmation
```

#### chainloop cas-backend update oci

Update a OCI CAS Backend description, credentials or default status

```
chainloop cas-backend update oci [flags]
```

Options

```
-h, --help              help for oci
--name string       CAS Backend name
-p, --password string   registry password
-u, --username string   registry username
```

Options inherited from parent commands

```
--artifact-cas string       URL for the Artifacts Content Addressable Storage API ($CHAINLOOP_ARTIFACT_CAS_API) (default "api.cas.chainloop.dev:443")
--artifact-cas-ca string    CUSTOM CA file for the Artifacts CAS API (optional) ($CHAINLOOP_ARTIFACT_CAS_API_CA)
-c, --config string             Path to an existing config file (default is $HOME/.config/chainloop/config.toml)
--control-plane string      URL for the Control Plane API ($CHAINLOOP_CONTROL_PLANE_API) (default "api.cp.chainloop.dev:443")
--control-plane-ca string   CUSTOM CA file for the Control Plane API (optional) ($CHAINLOOP_CONTROL_PLANE_API_CA)
--debug                     Enable debug/verbose logging mode
--default                   set the backend as default in your organization
--description string        descriptive information for this registration
-i, --insecure                  Skip TLS transport during connection to the control plane ($CHAINLOOP_API_INSECURE)
-n, --org string                organization name
-o, --output string             Output format, valid options are json and table (default "table")
-t, --token string              API token. NOTE: Alternatively use the env variable CHAINLOOP_TOKEN
-y, --yes                       Skip confirmation
```

## chainloop config

Configure this client

Options

```
-h, --help   help for config
```

Options inherited from parent commands

```
--artifact-cas string       URL for the Artifacts Content Addressable Storage API ($CHAINLOOP_ARTIFACT_CAS_API) (default "api.cas.chainloop.dev:443")
--artifact-cas-ca string    CUSTOM CA file for the Artifacts CAS API (optional) ($CHAINLOOP_ARTIFACT_CAS_API_CA)
-c, --config string             Path to an existing config file (default is $HOME/.config/chainloop/config.toml)
--control-plane string      URL for the Control Plane API ($CHAINLOOP_CONTROL_PLANE_API) (default "api.cp.chainloop.dev:443")
--control-plane-ca string   CUSTOM CA file for the Control Plane API (optional) ($CHAINLOOP_CONTROL_PLANE_API_CA)
--debug                     Enable debug/verbose logging mode
-i, --insecure                  Skip TLS transport during connection to the control plane ($CHAINLOOP_API_INSECURE)
-n, --org string                organization name
-o, --output string             Output format, valid options are json and table (default "table")
-t, --token string              API token. NOTE: Alternatively use the env variable CHAINLOOP_TOKEN
-y, --yes                       Skip confirmation
```

### chainloop config help

Help about any command

Synopsis

Help provides help for any command in the application.
Simply type config help [path to command] for full details.

```
chainloop config help [command] [flags]
```

Options

```
-h, --help   help for help
```

Options inherited from parent commands

```
--artifact-cas string       URL for the Artifacts Content Addressable Storage API ($CHAINLOOP_ARTIFACT_CAS_API) (default "api.cas.chainloop.dev:443")
--artifact-cas-ca string    CUSTOM CA file for the Artifacts CAS API (optional) ($CHAINLOOP_ARTIFACT_CAS_API_CA)
-c, --config string             Path to an existing config file (default is $HOME/.config/chainloop/config.toml)
--control-plane string      URL for the Control Plane API ($CHAINLOOP_CONTROL_PLANE_API) (default "api.cp.chainloop.dev:443")
--control-plane-ca string   CUSTOM CA file for the Control Plane API (optional) ($CHAINLOOP_CONTROL_PLANE_API_CA)
--debug                     Enable debug/verbose logging mode
-i, --insecure                  Skip TLS transport during connection to the control plane ($CHAINLOOP_API_INSECURE)
-n, --org string                organization name
-o, --output string             Output format, valid options are json and table (default "table")
-t, --token string              API token. NOTE: Alternatively use the env variable CHAINLOOP_TOKEN
-y, --yes                       Skip confirmation
```

### chainloop config plugin

Manage plugins (preview)

Synopsis

Manage Chainloop CLI plugins (preview)

Options

```
-h, --help   help for plugin
```

Options inherited from parent commands

```
--artifact-cas string       URL for the Artifacts Content Addressable Storage API ($CHAINLOOP_ARTIFACT_CAS_API) (default "api.cas.chainloop.dev:443")
--artifact-cas-ca string    CUSTOM CA file for the Artifacts CAS API (optional) ($CHAINLOOP_ARTIFACT_CAS_API_CA)
-c, --config string             Path to an existing config file (default is $HOME/.config/chainloop/config.toml)
--control-plane string      URL for the Control Plane API ($CHAINLOOP_CONTROL_PLANE_API) (default "api.cp.chainloop.dev:443")
--control-plane-ca string   CUSTOM CA file for the Control Plane API (optional) ($CHAINLOOP_CONTROL_PLANE_API_CA)
--debug                     Enable debug/verbose logging mode
-i, --insecure                  Skip TLS transport during connection to the control plane ($CHAINLOOP_API_INSECURE)
-n, --org string                organization name
-o, --output string             Output format, valid options are json and table (default "table")
-t, --token string              API token. NOTE: Alternatively use the env variable CHAINLOOP_TOKEN
-y, --yes                       Skip confirmation
```

#### chainloop config plugin describe

Show detailed information about a plugin

```
chainloop config plugin describe [flags]
```

Options

```
-h, --help          help for describe
--name string   Name of the plugin to describe (required)
```

Options inherited from parent commands

```
--artifact-cas string       URL for the Artifacts Content Addressable Storage API ($CHAINLOOP_ARTIFACT_CAS_API) (default "api.cas.chainloop.dev:443")
--artifact-cas-ca string    CUSTOM CA file for the Artifacts CAS API (optional) ($CHAINLOOP_ARTIFACT_CAS_API_CA)
-c, --config string             Path to an existing config file (default is $HOME/.config/chainloop/config.toml)
--control-plane string      URL for the Control Plane API ($CHAINLOOP_CONTROL_PLANE_API) (default "api.cp.chainloop.dev:443")
--control-plane-ca string   CUSTOM CA file for the Control Plane API (optional) ($CHAINLOOP_CONTROL_PLANE_API_CA)
--debug                     Enable debug/verbose logging mode
-i, --insecure                  Skip TLS transport during connection to the control plane ($CHAINLOOP_API_INSECURE)
-n, --org string                organization name
-o, --output string             Output format, valid options are json and table (default "table")
-t, --token string              API token. NOTE: Alternatively use the env variable CHAINLOOP_TOKEN
-y, --yes                       Skip confirmation
```

#### chainloop config plugin help

Help about any command

Synopsis

Help provides help for any command in the application.
Simply type plugin help [path to command] for full details.

```
chainloop config plugin help [command] [flags]
```

Options

```
-h, --help   help for help
```

Options inherited from parent commands

```
--artifact-cas string       URL for the Artifacts Content Addressable Storage API ($CHAINLOOP_ARTIFACT_CAS_API) (default "api.cas.chainloop.dev:443")
--artifact-cas-ca string    CUSTOM CA file for the Artifacts CAS API (optional) ($CHAINLOOP_ARTIFACT_CAS_API_CA)
-c, --config string             Path to an existing config file (default is $HOME/.config/chainloop/config.toml)
--control-plane string      URL for the Control Plane API ($CHAINLOOP_CONTROL_PLANE_API) (default "api.cp.chainloop.dev:443")
--control-plane-ca string   CUSTOM CA file for the Control Plane API (optional) ($CHAINLOOP_CONTROL_PLANE_API_CA)
--debug                     Enable debug/verbose logging mode
-i, --insecure                  Skip TLS transport during connection to the control plane ($CHAINLOOP_API_INSECURE)
-n, --org string                organization name
-o, --output string             Output format, valid options are json and table (default "table")
-t, --token string              API token. NOTE: Alternatively use the env variable CHAINLOOP_TOKEN
-y, --yes                       Skip confirmation
```

#### chainloop config plugin install

Install a plugin

Synopsis

Install a plugin to the plugins directory from a specified URL or local file.

```
chainloop config plugin install [flags]
```

Options

```
-f, --file string   URL or path to the plugin to install
-h, --help          help for install
```

Options inherited from parent commands

```
--artifact-cas string       URL for the Artifacts Content Addressable Storage API ($CHAINLOOP_ARTIFACT_CAS_API) (default "api.cas.chainloop.dev:443")
--artifact-cas-ca string    CUSTOM CA file for the Artifacts CAS API (optional) ($CHAINLOOP_ARTIFACT_CAS_API_CA)
-c, --config string             Path to an existing config file (default is $HOME/.config/chainloop/config.toml)
--control-plane string      URL for the Control Plane API ($CHAINLOOP_CONTROL_PLANE_API) (default "api.cp.chainloop.dev:443")
--control-plane-ca string   CUSTOM CA file for the Control Plane API (optional) ($CHAINLOOP_CONTROL_PLANE_API_CA)
--debug                     Enable debug/verbose logging mode
-i, --insecure                  Skip TLS transport during connection to the control plane ($CHAINLOOP_API_INSECURE)
-n, --org string                organization name
-o, --output string             Output format, valid options are json and table (default "table")
-t, --token string              API token. NOTE: Alternatively use the env variable CHAINLOOP_TOKEN
-y, --yes                       Skip confirmation
```

#### chainloop config plugin list

List installed plugins

```
chainloop config plugin list [flags]
```

Options

```
-h, --help   help for list
```

Options inherited from parent commands

```
--artifact-cas string       URL for the Artifacts Content Addressable Storage API ($CHAINLOOP_ARTIFACT_CAS_API) (default "api.cas.chainloop.dev:443")
--artifact-cas-ca string    CUSTOM CA file for the Artifacts CAS API (optional) ($CHAINLOOP_ARTIFACT_CAS_API_CA)
-c, --config string             Path to an existing config file (default is $HOME/.config/chainloop/config.toml)
--control-plane string      URL for the Control Plane API ($CHAINLOOP_CONTROL_PLANE_API) (default "api.cp.chainloop.dev:443")
--control-plane-ca string   CUSTOM CA file for the Control Plane API (optional) ($CHAINLOOP_CONTROL_PLANE_API_CA)
--debug                     Enable debug/verbose logging mode
-i, --insecure                  Skip TLS transport during connection to the control plane ($CHAINLOOP_API_INSECURE)
-n, --org string                organization name
-o, --output string             Output format, valid options are json and table (default "table")
-t, --token string              API token. NOTE: Alternatively use the env variable CHAINLOOP_TOKEN
-y, --yes                       Skip confirmation
```

### chainloop config reset

Reset the CLI configuration

```
chainloop config reset [flags]
```

Options

```
-h, --help   help for reset
```

Options inherited from parent commands

```
--artifact-cas string       URL for the Artifacts Content Addressable Storage API ($CHAINLOOP_ARTIFACT_CAS_API) (default "api.cas.chainloop.dev:443")
--artifact-cas-ca string    CUSTOM CA file for the Artifacts CAS API (optional) ($CHAINLOOP_ARTIFACT_CAS_API_CA)
-c, --config string             Path to an existing config file (default is $HOME/.config/chainloop/config.toml)
--control-plane string      URL for the Control Plane API ($CHAINLOOP_CONTROL_PLANE_API) (default "api.cp.chainloop.dev:443")
--control-plane-ca string   CUSTOM CA file for the Control Plane API (optional) ($CHAINLOOP_CONTROL_PLANE_API_CA)
--debug                     Enable debug/verbose logging mode
-i, --insecure                  Skip TLS transport during connection to the control plane ($CHAINLOOP_API_INSECURE)
-n, --org string                organization name
-o, --output string             Output format, valid options are json and table (default "table")
-t, --token string              API token. NOTE: Alternatively use the env variable CHAINLOOP_TOKEN
-y, --yes                       Skip confirmation
```

### chainloop config save

Persist the current settings to the config file

```
chainloop config save [flags]
```

Examples

```
chainloop config save --control-plane localhost:1234 --artifact-cas localhost:1235
```

Options

```
-h, --help   help for save
```

Options inherited from parent commands

```
--artifact-cas string       URL for the Artifacts Content Addressable Storage API ($CHAINLOOP_ARTIFACT_CAS_API) (default "api.cas.chainloop.dev:443")
--artifact-cas-ca string    CUSTOM CA file for the Artifacts CAS API (optional) ($CHAINLOOP_ARTIFACT_CAS_API_CA)
-c, --config string             Path to an existing config file (default is $HOME/.config/chainloop/config.toml)
--control-plane string      URL for the Control Plane API ($CHAINLOOP_CONTROL_PLANE_API) (default "api.cp.chainloop.dev:443")
--control-plane-ca string   CUSTOM CA file for the Control Plane API (optional) ($CHAINLOOP_CONTROL_PLANE_API_CA)
--debug                     Enable debug/verbose logging mode
-i, --insecure                  Skip TLS transport during connection to the control plane ($CHAINLOOP_API_INSECURE)
-n, --org string                organization name
-o, --output string             Output format, valid options are json and table (default "table")
-t, --token string              API token. NOTE: Alternatively use the env variable CHAINLOOP_TOKEN
-y, --yes                       Skip confirmation
```

### chainloop config view

View the current CLI configuration

```
chainloop config view [flags]
```

Options

```
-h, --help   help for view
```

Options inherited from parent commands

```
--artifact-cas string       URL for the Artifacts Content Addressable Storage API ($CHAINLOOP_ARTIFACT_CAS_API) (default "api.cas.chainloop.dev:443")
--artifact-cas-ca string    CUSTOM CA file for the Artifacts CAS API (optional) ($CHAINLOOP_ARTIFACT_CAS_API_CA)
-c, --config string             Path to an existing config file (default is $HOME/.config/chainloop/config.toml)
--control-plane string      URL for the Control Plane API ($CHAINLOOP_CONTROL_PLANE_API) (default "api.cp.chainloop.dev:443")
--control-plane-ca string   CUSTOM CA file for the Control Plane API (optional) ($CHAINLOOP_CONTROL_PLANE_API_CA)
--debug                     Enable debug/verbose logging mode
-i, --insecure                  Skip TLS transport during connection to the control plane ($CHAINLOOP_API_INSECURE)
-n, --org string                organization name
-o, --output string             Output format, valid options are json and table (default "table")
-t, --token string              API token. NOTE: Alternatively use the env variable CHAINLOOP_TOKEN
-y, --yes                       Skip confirmation
```

## chainloop discover

(Preview) inspect pieces of evidence or artifacts stored through Chainloop

```
chainloop discover [flags]
```

Options

```
-d, --digest string   hash of the attestation, piece of evidence or artifact, i.e sha256:deadbeef
-h, --help            help for discover
-k, --kind string     optional kind of the referrer, used to disambiguate between multiple referrers with the same digest
--public          discover from public shared index instead of your organizations'
```

Options inherited from parent commands

```
--artifact-cas string       URL for the Artifacts Content Addressable Storage API ($CHAINLOOP_ARTIFACT_CAS_API) (default "api.cas.chainloop.dev:443")
--artifact-cas-ca string    CUSTOM CA file for the Artifacts CAS API (optional) ($CHAINLOOP_ARTIFACT_CAS_API_CA)
-c, --config string             Path to an existing config file (default is $HOME/.config/chainloop/config.toml)
--control-plane string      URL for the Control Plane API ($CHAINLOOP_CONTROL_PLANE_API) (default "api.cp.chainloop.dev:443")
--control-plane-ca string   CUSTOM CA file for the Control Plane API (optional) ($CHAINLOOP_CONTROL_PLANE_API_CA)
--debug                     Enable debug/verbose logging mode
-i, --insecure                  Skip TLS transport during connection to the control plane ($CHAINLOOP_API_INSECURE)
-n, --org string                organization name
-o, --output string             Output format, valid options are json and table (default "table")
-t, --token string              API token. NOTE: Alternatively use the env variable CHAINLOOP_TOKEN
-y, --yes                       Skip confirmation
```

## chainloop integration

Third party integrations

Options

```
-h, --help   help for integration
```

Options inherited from parent commands

```
--artifact-cas string       URL for the Artifacts Content Addressable Storage API ($CHAINLOOP_ARTIFACT_CAS_API) (default "api.cas.chainloop.dev:443")
--artifact-cas-ca string    CUSTOM CA file for the Artifacts CAS API (optional) ($CHAINLOOP_ARTIFACT_CAS_API_CA)
-c, --config string             Path to an existing config file (default is $HOME/.config/chainloop/config.toml)
--control-plane string      URL for the Control Plane API ($CHAINLOOP_CONTROL_PLANE_API) (default "api.cp.chainloop.dev:443")
--control-plane-ca string   CUSTOM CA file for the Control Plane API (optional) ($CHAINLOOP_CONTROL_PLANE_API_CA)
--debug                     Enable debug/verbose logging mode
-i, --insecure                  Skip TLS transport during connection to the control plane ($CHAINLOOP_API_INSECURE)
-n, --org string                organization name
-o, --output string             Output format, valid options are json and table (default "table")
-t, --token string              API token. NOTE: Alternatively use the env variable CHAINLOOP_TOKEN
-y, --yes                       Skip confirmation
```

### chainloop integration attached

Integrations attached to workflows

Options

```
-h, --help   help for attached
```

Options inherited from parent commands

```
--artifact-cas string       URL for the Artifacts Content Addressable Storage API ($CHAINLOOP_ARTIFACT_CAS_API) (default "api.cas.chainloop.dev:443")
--artifact-cas-ca string    CUSTOM CA file for the Artifacts CAS API (optional) ($CHAINLOOP_ARTIFACT_CAS_API_CA)
-c, --config string             Path to an existing config file (default is $HOME/.config/chainloop/config.toml)
--control-plane string      URL for the Control Plane API ($CHAINLOOP_CONTROL_PLANE_API) (default "api.cp.chainloop.dev:443")
--control-plane-ca string   CUSTOM CA file for the Control Plane API (optional) ($CHAINLOOP_CONTROL_PLANE_API_CA)
--debug                     Enable debug/verbose logging mode
-i, --insecure                  Skip TLS transport during connection to the control plane ($CHAINLOOP_API_INSECURE)
-n, --org string                organization name
-o, --output string             Output format, valid options are json and table (default "table")
-t, --token string              API token. NOTE: Alternatively use the env variable CHAINLOOP_TOKEN
-y, --yes                       Skip confirmation
```

#### chainloop integration attached add

Attach an existing registered integration to a workflow

```
chainloop integration attached add [flags]
```

Examples

```
chainloop integration attached add --workflow deadbeef --project my-project --integration beefdoingwell --opt projectName=MyProject --opt projectVersion=1.0.0

Only send SBOMs to dependency track when the annotations in the attestation or material match the filter in an AND operation.
Note: material annotations take precedence over attestation ones.
chainloop integration attached add --workflow deadbeef --project my-project --integration dependency-track --opt projectName=MyProject --opt filter="environment=prod,team=security"
```

Options

```
-h, --help                 help for add
--integration string   Name of the integration already registered in this organization
--opt stringArray      integration attachment arguments
--project string       name of the project the workflow belongs to
--workflow string      name of the workflow to attach this integration
```

Options inherited from parent commands

```
--artifact-cas string       URL for the Artifacts Content Addressable Storage API ($CHAINLOOP_ARTIFACT_CAS_API) (default "api.cas.chainloop.dev:443")
--artifact-cas-ca string    CUSTOM CA file for the Artifacts CAS API (optional) ($CHAINLOOP_ARTIFACT_CAS_API_CA)
-c, --config string             Path to an existing config file (default is $HOME/.config/chainloop/config.toml)
--control-plane string      URL for the Control Plane API ($CHAINLOOP_CONTROL_PLANE_API) (default "api.cp.chainloop.dev:443")
--control-plane-ca string   CUSTOM CA file for the Control Plane API (optional) ($CHAINLOOP_CONTROL_PLANE_API_CA)
--debug                     Enable debug/verbose logging mode
-i, --insecure                  Skip TLS transport during connection to the control plane ($CHAINLOOP_API_INSECURE)
-n, --org string                organization name
-o, --output string             Output format, valid options are json and table (default "table")
-t, --token string              API token. NOTE: Alternatively use the env variable CHAINLOOP_TOKEN
-y, --yes                       Skip confirmation
```

#### chainloop integration attached delete

Detach an integration that's attached to a workflow

```
chainloop integration attached delete [flags]
```

Options

```
-h, --help        help for delete
--id string   ID of the existing attachment
```

Options inherited from parent commands

```
--artifact-cas string       URL for the Artifacts Content Addressable Storage API ($CHAINLOOP_ARTIFACT_CAS_API) (default "api.cas.chainloop.dev:443")
--artifact-cas-ca string    CUSTOM CA file for the Artifacts CAS API (optional) ($CHAINLOOP_ARTIFACT_CAS_API_CA)
-c, --config string             Path to an existing config file (default is $HOME/.config/chainloop/config.toml)
--control-plane string      URL for the Control Plane API ($CHAINLOOP_CONTROL_PLANE_API) (default "api.cp.chainloop.dev:443")
--control-plane-ca string   CUSTOM CA file for the Control Plane API (optional) ($CHAINLOOP_CONTROL_PLANE_API_CA)
--debug                     Enable debug/verbose logging mode
-i, --insecure                  Skip TLS transport during connection to the control plane ($CHAINLOOP_API_INSECURE)
-n, --org string                organization name
-o, --output string             Output format, valid options are json and table (default "table")
-t, --token string              API token. NOTE: Alternatively use the env variable CHAINLOOP_TOKEN
-y, --yes                       Skip confirmation
```

#### chainloop integration attached help

Help about any command

Synopsis

Help provides help for any command in the application.
Simply type attached help [path to command] for full details.

```
chainloop integration attached help [command] [flags]
```

Options

```
-h, --help   help for help
```

Options inherited from parent commands

```
--artifact-cas string       URL for the Artifacts Content Addressable Storage API ($CHAINLOOP_ARTIFACT_CAS_API) (default "api.cas.chainloop.dev:443")
--artifact-cas-ca string    CUSTOM CA file for the Artifacts CAS API (optional) ($CHAINLOOP_ARTIFACT_CAS_API_CA)
-c, --config string             Path to an existing config file (default is $HOME/.config/chainloop/config.toml)
--control-plane string      URL for the Control Plane API ($CHAINLOOP_CONTROL_PLANE_API) (default "api.cp.chainloop.dev:443")
--control-plane-ca string   CUSTOM CA file for the Control Plane API (optional) ($CHAINLOOP_CONTROL_PLANE_API_CA)
--debug                     Enable debug/verbose logging mode
-i, --insecure                  Skip TLS transport during connection to the control plane ($CHAINLOOP_API_INSECURE)
-n, --org string                organization name
-o, --output string             Output format, valid options are json and table (default "table")
-t, --token string              API token. NOTE: Alternatively use the env variable CHAINLOOP_TOKEN
-y, --yes                       Skip confirmation
```

#### chainloop integration attached list

List integrations attached to workflows

```
chainloop integration attached list [flags]
```

Options

```
-h, --help              help for list
--project string    project name
--workflow string   workflow name
```

Options inherited from parent commands

```
--artifact-cas string       URL for the Artifacts Content Addressable Storage API ($CHAINLOOP_ARTIFACT_CAS_API) (default "api.cas.chainloop.dev:443")
--artifact-cas-ca string    CUSTOM CA file for the Artifacts CAS API (optional) ($CHAINLOOP_ARTIFACT_CAS_API_CA)
-c, --config string             Path to an existing config file (default is $HOME/.config/chainloop/config.toml)
--control-plane string      URL for the Control Plane API ($CHAINLOOP_CONTROL_PLANE_API) (default "api.cp.chainloop.dev:443")
--control-plane-ca string   CUSTOM CA file for the Control Plane API (optional) ($CHAINLOOP_CONTROL_PLANE_API_CA)
--debug                     Enable debug/verbose logging mode
-i, --insecure                  Skip TLS transport during connection to the control plane ($CHAINLOOP_API_INSECURE)
-n, --org string                organization name
-o, --output string             Output format, valid options are json and table (default "table")
-t, --token string              API token. NOTE: Alternatively use the env variable CHAINLOOP_TOKEN
-y, --yes                       Skip confirmation
```

### chainloop integration available

Integrations available in the controlplane ready to be registered

Options

```
-h, --help   help for available
```

Options inherited from parent commands

```
--artifact-cas string       URL for the Artifacts Content Addressable Storage API ($CHAINLOOP_ARTIFACT_CAS_API) (default "api.cas.chainloop.dev:443")
--artifact-cas-ca string    CUSTOM CA file for the Artifacts CAS API (optional) ($CHAINLOOP_ARTIFACT_CAS_API_CA)
-c, --config string             Path to an existing config file (default is $HOME/.config/chainloop/config.toml)
--control-plane string      URL for the Control Plane API ($CHAINLOOP_CONTROL_PLANE_API) (default "api.cp.chainloop.dev:443")
--control-plane-ca string   CUSTOM CA file for the Control Plane API (optional) ($CHAINLOOP_CONTROL_PLANE_API_CA)
--debug                     Enable debug/verbose logging mode
-i, --insecure                  Skip TLS transport during connection to the control plane ($CHAINLOOP_API_INSECURE)
-n, --org string                organization name
-o, --output string             Output format, valid options are json and table (default "table")
-t, --token string              API token. NOTE: Alternatively use the env variable CHAINLOOP_TOKEN
-y, --yes                       Skip confirmation
```

#### chainloop integration available describe

Describe integration

```
chainloop integration available describe [flags]
```

Options

```
--full          show the full output including JSON schemas
-h, --help          help for describe
--name string   integration name
```

Options inherited from parent commands

```
--artifact-cas string       URL for the Artifacts Content Addressable Storage API ($CHAINLOOP_ARTIFACT_CAS_API) (default "api.cas.chainloop.dev:443")
--artifact-cas-ca string    CUSTOM CA file for the Artifacts CAS API (optional) ($CHAINLOOP_ARTIFACT_CAS_API_CA)
-c, --config string             Path to an existing config file (default is $HOME/.config/chainloop/config.toml)
--control-plane string      URL for the Control Plane API ($CHAINLOOP_CONTROL_PLANE_API) (default "api.cp.chainloop.dev:443")
--control-plane-ca string   CUSTOM CA file for the Control Plane API (optional) ($CHAINLOOP_CONTROL_PLANE_API_CA)
--debug                     Enable debug/verbose logging mode
-i, --insecure                  Skip TLS transport during connection to the control plane ($CHAINLOOP_API_INSECURE)
-n, --org string                organization name
-o, --output string             Output format, valid options are json and table (default "table")
-t, --token string              API token. NOTE: Alternatively use the env variable CHAINLOOP_TOKEN
-y, --yes                       Skip confirmation
```

#### chainloop integration available help

Help about any command

Synopsis

Help provides help for any command in the application.
Simply type available help [path to command] for full details.

```
chainloop integration available help [command] [flags]
```

Options

```
-h, --help   help for help
```

Options inherited from parent commands

```
--artifact-cas string       URL for the Artifacts Content Addressable Storage API ($CHAINLOOP_ARTIFACT_CAS_API) (default "api.cas.chainloop.dev:443")
--artifact-cas-ca string    CUSTOM CA file for the Artifacts CAS API (optional) ($CHAINLOOP_ARTIFACT_CAS_API_CA)
-c, --config string             Path to an existing config file (default is $HOME/.config/chainloop/config.toml)
--control-plane string      URL for the Control Plane API ($CHAINLOOP_CONTROL_PLANE_API) (default "api.cp.chainloop.dev:443")
--control-plane-ca string   CUSTOM CA file for the Control Plane API (optional) ($CHAINLOOP_CONTROL_PLANE_API_CA)
--debug                     Enable debug/verbose logging mode
-i, --insecure                  Skip TLS transport during connection to the control plane ($CHAINLOOP_API_INSECURE)
-n, --org string                organization name
-o, --output string             Output format, valid options are json and table (default "table")
-t, --token string              API token. NOTE: Alternatively use the env variable CHAINLOOP_TOKEN
-y, --yes                       Skip confirmation
```

#### chainloop integration available list

List available integrations

```
chainloop integration available list [flags]
```

Options

```
-h, --help   help for list
```

Options inherited from parent commands

```
--artifact-cas string       URL for the Artifacts Content Addressable Storage API ($CHAINLOOP_ARTIFACT_CAS_API) (default "api.cas.chainloop.dev:443")
--artifact-cas-ca string    CUSTOM CA file for the Artifacts CAS API (optional) ($CHAINLOOP_ARTIFACT_CAS_API_CA)
-c, --config string             Path to an existing config file (default is $HOME/.config/chainloop/config.toml)
--control-plane string      URL for the Control Plane API ($CHAINLOOP_CONTROL_PLANE_API) (default "api.cp.chainloop.dev:443")
--control-plane-ca string   CUSTOM CA file for the Control Plane API (optional) ($CHAINLOOP_CONTROL_PLANE_API_CA)
--debug                     Enable debug/verbose logging mode
-i, --insecure                  Skip TLS transport during connection to the control plane ($CHAINLOOP_API_INSECURE)
-n, --org string                organization name
-o, --output string             Output format, valid options are json and table (default "table")
-t, --token string              API token. NOTE: Alternatively use the env variable CHAINLOOP_TOKEN
-y, --yes                       Skip confirmation
```

### chainloop integration help

Help about any command

Synopsis

Help provides help for any command in the application.
Simply type integration help [path to command] for full details.

```
chainloop integration help [command] [flags]
```

Options

```
-h, --help   help for help
```

Options inherited from parent commands

```
--artifact-cas string       URL for the Artifacts Content Addressable Storage API ($CHAINLOOP_ARTIFACT_CAS_API) (default "api.cas.chainloop.dev:443")
--artifact-cas-ca string    CUSTOM CA file for the Artifacts CAS API (optional) ($CHAINLOOP_ARTIFACT_CAS_API_CA)
-c, --config string             Path to an existing config file (default is $HOME/.config/chainloop/config.toml)
--control-plane string      URL for the Control Plane API ($CHAINLOOP_CONTROL_PLANE_API) (default "api.cp.chainloop.dev:443")
--control-plane-ca string   CUSTOM CA file for the Control Plane API (optional) ($CHAINLOOP_CONTROL_PLANE_API_CA)
--debug                     Enable debug/verbose logging mode
-i, --insecure                  Skip TLS transport during connection to the control plane ($CHAINLOOP_API_INSECURE)
-n, --org string                organization name
-o, --output string             Output format, valid options are json and table (default "table")
-t, --token string              API token. NOTE: Alternatively use the env variable CHAINLOOP_TOKEN
-y, --yes                       Skip confirmation
```

### chainloop integration registered

Integrations registered and configured in your Organization

Options

```
-h, --help   help for registered
```

Options inherited from parent commands

```
--artifact-cas string       URL for the Artifacts Content Addressable Storage API ($CHAINLOOP_ARTIFACT_CAS_API) (default "api.cas.chainloop.dev:443")
--artifact-cas-ca string    CUSTOM CA file for the Artifacts CAS API (optional) ($CHAINLOOP_ARTIFACT_CAS_API_CA)
-c, --config string             Path to an existing config file (default is $HOME/.config/chainloop/config.toml)
--control-plane string      URL for the Control Plane API ($CHAINLOOP_CONTROL_PLANE_API) (default "api.cp.chainloop.dev:443")
--control-plane-ca string   CUSTOM CA file for the Control Plane API (optional) ($CHAINLOOP_CONTROL_PLANE_API_CA)
--debug                     Enable debug/verbose logging mode
-i, --insecure                  Skip TLS transport during connection to the control plane ($CHAINLOOP_API_INSECURE)
-n, --org string                organization name
-o, --output string             Output format, valid options are json and table (default "table")
-t, --token string              API token. NOTE: Alternatively use the env variable CHAINLOOP_TOKEN
-y, --yes                       Skip confirmation
```

#### chainloop integration registered add

Register a new instance of an integration

```
chainloop integration registered add INTEGRATION_ID --name [registration-name] --options key=value,key=value [flags]
```

Examples

```
chainloop integration registered add dependencytrack --name send-to-prod --opt instance=https://deptrack.company.com,apiKey=1234567890 --opt username=chainloop
```

Options

```
--description string   integration registration description
-h, --help                 help for add
--name string          unique registration name, i.e my-registration, sboms-to-prod, etc.
--opt stringArray      integration arguments
```

Options inherited from parent commands

```
--artifact-cas string       URL for the Artifacts Content Addressable Storage API ($CHAINLOOP_ARTIFACT_CAS_API) (default "api.cas.chainloop.dev:443")
--artifact-cas-ca string    CUSTOM CA file for the Artifacts CAS API (optional) ($CHAINLOOP_ARTIFACT_CAS_API_CA)
-c, --config string             Path to an existing config file (default is $HOME/.config/chainloop/config.toml)
--control-plane string      URL for the Control Plane API ($CHAINLOOP_CONTROL_PLANE_API) (default "api.cp.chainloop.dev:443")
--control-plane-ca string   CUSTOM CA file for the Control Plane API (optional) ($CHAINLOOP_CONTROL_PLANE_API_CA)
--debug                     Enable debug/verbose logging mode
-i, --insecure                  Skip TLS transport during connection to the control plane ($CHAINLOOP_API_INSECURE)
-n, --org string                organization name
-o, --output string             Output format, valid options are json and table (default "table")
-t, --token string              API token. NOTE: Alternatively use the env variable CHAINLOOP_TOKEN
-y, --yes                       Skip confirmation
```

#### chainloop integration registered delete

De-register an integration

```
chainloop integration registered delete [flags]
```

Options

```
-h, --help          help for delete
--name string   integration name
```

Options inherited from parent commands

```
--artifact-cas string       URL for the Artifacts Content Addressable Storage API ($CHAINLOOP_ARTIFACT_CAS_API) (default "api.cas.chainloop.dev:443")
--artifact-cas-ca string    CUSTOM CA file for the Artifacts CAS API (optional) ($CHAINLOOP_ARTIFACT_CAS_API_CA)
-c, --config string             Path to an existing config file (default is $HOME/.config/chainloop/config.toml)
--control-plane string      URL for the Control Plane API ($CHAINLOOP_CONTROL_PLANE_API) (default "api.cp.chainloop.dev:443")
--control-plane-ca string   CUSTOM CA file for the Control Plane API (optional) ($CHAINLOOP_CONTROL_PLANE_API_CA)
--debug                     Enable debug/verbose logging mode
-i, --insecure                  Skip TLS transport during connection to the control plane ($CHAINLOOP_API_INSECURE)
-n, --org string                organization name
-o, --output string             Output format, valid options are json and table (default "table")
-t, --token string              API token. NOTE: Alternatively use the env variable CHAINLOOP_TOKEN
-y, --yes                       Skip confirmation
```

#### chainloop integration registered help

Help about any command

Synopsis

Help provides help for any command in the application.
Simply type registered help [path to command] for full details.

```
chainloop integration registered help [command] [flags]
```

Options

```
-h, --help   help for help
```

Options inherited from parent commands

```
--artifact-cas string       URL for the Artifacts Content Addressable Storage API ($CHAINLOOP_ARTIFACT_CAS_API) (default "api.cas.chainloop.dev:443")
--artifact-cas-ca string    CUSTOM CA file for the Artifacts CAS API (optional) ($CHAINLOOP_ARTIFACT_CAS_API_CA)
-c, --config string             Path to an existing config file (default is $HOME/.config/chainloop/config.toml)
--control-plane string      URL for the Control Plane API ($CHAINLOOP_CONTROL_PLANE_API) (default "api.cp.chainloop.dev:443")
--control-plane-ca string   CUSTOM CA file for the Control Plane API (optional) ($CHAINLOOP_CONTROL_PLANE_API_CA)
--debug                     Enable debug/verbose logging mode
-i, --insecure                  Skip TLS transport during connection to the control plane ($CHAINLOOP_API_INSECURE)
-n, --org string                organization name
-o, --output string             Output format, valid options are json and table (default "table")
-t, --token string              API token. NOTE: Alternatively use the env variable CHAINLOOP_TOKEN
-y, --yes                       Skip confirmation
```

#### chainloop integration registered list

List registered integrations

```
chainloop integration registered list [flags]
```

Options

```
-h, --help   help for list
```

Options inherited from parent commands

```
--artifact-cas string       URL for the Artifacts Content Addressable Storage API ($CHAINLOOP_ARTIFACT_CAS_API) (default "api.cas.chainloop.dev:443")
--artifact-cas-ca string    CUSTOM CA file for the Artifacts CAS API (optional) ($CHAINLOOP_ARTIFACT_CAS_API_CA)
-c, --config string             Path to an existing config file (default is $HOME/.config/chainloop/config.toml)
--control-plane string      URL for the Control Plane API ($CHAINLOOP_CONTROL_PLANE_API) (default "api.cp.chainloop.dev:443")
--control-plane-ca string   CUSTOM CA file for the Control Plane API (optional) ($CHAINLOOP_CONTROL_PLANE_API_CA)
--debug                     Enable debug/verbose logging mode
-i, --insecure                  Skip TLS transport during connection to the control plane ($CHAINLOOP_API_INSECURE)
-n, --org string                organization name
-o, --output string             Output format, valid options are json and table (default "table")
-t, --token string              API token. NOTE: Alternatively use the env variable CHAINLOOP_TOKEN
-y, --yes                       Skip confirmation
```

## chainloop organization

Organizations management

Options

```
-h, --help   help for organization
```

Options inherited from parent commands

```
--artifact-cas string       URL for the Artifacts Content Addressable Storage API ($CHAINLOOP_ARTIFACT_CAS_API) (default "api.cas.chainloop.dev:443")
--artifact-cas-ca string    CUSTOM CA file for the Artifacts CAS API (optional) ($CHAINLOOP_ARTIFACT_CAS_API_CA)
-c, --config string             Path to an existing config file (default is $HOME/.config/chainloop/config.toml)
--control-plane string      URL for the Control Plane API ($CHAINLOOP_CONTROL_PLANE_API) (default "api.cp.chainloop.dev:443")
--control-plane-ca string   CUSTOM CA file for the Control Plane API (optional) ($CHAINLOOP_CONTROL_PLANE_API_CA)
--debug                     Enable debug/verbose logging mode
-i, --insecure                  Skip TLS transport during connection to the control plane ($CHAINLOOP_API_INSECURE)
-n, --org string                organization name
-o, --output string             Output format, valid options are json and table (default "table")
-t, --token string              API token. NOTE: Alternatively use the env variable CHAINLOOP_TOKEN
-y, --yes                       Skip confirmation
```

### chainloop organization api-token

API token management

Synopsis

Manage API tokens to authenticate with the Chainloop API or perform attestations.

Options

```
-h, --help   help for api-token
```

Options inherited from parent commands

```
--artifact-cas string       URL for the Artifacts Content Addressable Storage API ($CHAINLOOP_ARTIFACT_CAS_API) (default "api.cas.chainloop.dev:443")
--artifact-cas-ca string    CUSTOM CA file for the Artifacts CAS API (optional) ($CHAINLOOP_ARTIFACT_CAS_API_CA)
-c, --config string             Path to an existing config file (default is $HOME/.config/chainloop/config.toml)
--control-plane string      URL for the Control Plane API ($CHAINLOOP_CONTROL_PLANE_API) (default "api.cp.chainloop.dev:443")
--control-plane-ca string   CUSTOM CA file for the Control Plane API (optional) ($CHAINLOOP_CONTROL_PLANE_API_CA)
--debug                     Enable debug/verbose logging mode
-i, --insecure                  Skip TLS transport during connection to the control plane ($CHAINLOOP_API_INSECURE)
-n, --org string                organization name
-o, --output string             Output format, valid options are json and table (default "table")
-t, --token string              API token. NOTE: Alternatively use the env variable CHAINLOOP_TOKEN
-y, --yes                       Skip confirmation
```

#### chainloop organization api-token create

Create an API token

```
chainloop organization api-token create [flags]
```

Options

```
--description string    API token description
--expiration duration   optional API token expiration, in hours i.e 1h, 24h, 178h (week), ...
-h, --help                  help for create
--name string           token name
--project string        project name used to scope the token, if not set the token will be created at the organization level
```

Options inherited from parent commands

```
--artifact-cas string       URL for the Artifacts Content Addressable Storage API ($CHAINLOOP_ARTIFACT_CAS_API) (default "api.cas.chainloop.dev:443")
--artifact-cas-ca string    CUSTOM CA file for the Artifacts CAS API (optional) ($CHAINLOOP_ARTIFACT_CAS_API_CA)
-c, --config string             Path to an existing config file (default is $HOME/.config/chainloop/config.toml)
--control-plane string      URL for the Control Plane API ($CHAINLOOP_CONTROL_PLANE_API) (default "api.cp.chainloop.dev:443")
--control-plane-ca string   CUSTOM CA file for the Control Plane API (optional) ($CHAINLOOP_CONTROL_PLANE_API_CA)
--debug                     Enable debug/verbose logging mode
-i, --insecure                  Skip TLS transport during connection to the control plane ($CHAINLOOP_API_INSECURE)
-n, --org string                organization name
-o, --output string             output format, valid options are table, json, token (default "table")
-t, --token string              API token. NOTE: Alternatively use the env variable CHAINLOOP_TOKEN
-y, --yes                       Skip confirmation
```

#### chainloop organization api-token help

Help about any command

Synopsis

Help provides help for any command in the application.
Simply type api-token help [path to command] for full details.

```
chainloop organization api-token help [command] [flags]
```

Options

```
-h, --help   help for help
```

Options inherited from parent commands

```
--artifact-cas string       URL for the Artifacts Content Addressable Storage API ($CHAINLOOP_ARTIFACT_CAS_API) (default "api.cas.chainloop.dev:443")
--artifact-cas-ca string    CUSTOM CA file for the Artifacts CAS API (optional) ($CHAINLOOP_ARTIFACT_CAS_API_CA)
-c, --config string             Path to an existing config file (default is $HOME/.config/chainloop/config.toml)
--control-plane string      URL for the Control Plane API ($CHAINLOOP_CONTROL_PLANE_API) (default "api.cp.chainloop.dev:443")
--control-plane-ca string   CUSTOM CA file for the Control Plane API (optional) ($CHAINLOOP_CONTROL_PLANE_API_CA)
--debug                     Enable debug/verbose logging mode
-i, --insecure                  Skip TLS transport during connection to the control plane ($CHAINLOOP_API_INSECURE)
-n, --org string                organization name
-o, --output string             Output format, valid options are json and table (default "table")
-t, --token string              API token. NOTE: Alternatively use the env variable CHAINLOOP_TOKEN
-y, --yes                       Skip confirmation
```

#### chainloop organization api-token list

List API tokens in this organization

```
chainloop organization api-token list [flags]
```

Options

```
-a, --all              show all API tokens including revoked ones
-h, --help             help for list
-p, --project string   filter by project name
-s, --scope string     filter by scope, available scopes: [project global]
```

Options inherited from parent commands

```
--artifact-cas string       URL for the Artifacts Content Addressable Storage API ($CHAINLOOP_ARTIFACT_CAS_API) (default "api.cas.chainloop.dev:443")
--artifact-cas-ca string    CUSTOM CA file for the Artifacts CAS API (optional) ($CHAINLOOP_ARTIFACT_CAS_API_CA)
-c, --config string             Path to an existing config file (default is $HOME/.config/chainloop/config.toml)
--control-plane string      URL for the Control Plane API ($CHAINLOOP_CONTROL_PLANE_API) (default "api.cp.chainloop.dev:443")
--control-plane-ca string   CUSTOM CA file for the Control Plane API (optional) ($CHAINLOOP_CONTROL_PLANE_API_CA)
--debug                     Enable debug/verbose logging mode
-i, --insecure                  Skip TLS transport during connection to the control plane ($CHAINLOOP_API_INSECURE)
-n, --org string                organization name
-o, --output string             Output format, valid options are json and table (default "table")
-t, --token string              API token. NOTE: Alternatively use the env variable CHAINLOOP_TOKEN
-y, --yes                       Skip confirmation
```

#### chainloop organization api-token revoke

revoke API token

```
chainloop organization api-token revoke [flags]
```

Options

```
-h, --help        help for revoke
--id string   API token ID
```

Options inherited from parent commands

```
--artifact-cas string       URL for the Artifacts Content Addressable Storage API ($CHAINLOOP_ARTIFACT_CAS_API) (default "api.cas.chainloop.dev:443")
--artifact-cas-ca string    CUSTOM CA file for the Artifacts CAS API (optional) ($CHAINLOOP_ARTIFACT_CAS_API_CA)
-c, --config string             Path to an existing config file (default is $HOME/.config/chainloop/config.toml)
--control-plane string      URL for the Control Plane API ($CHAINLOOP_CONTROL_PLANE_API) (default "api.cp.chainloop.dev:443")
--control-plane-ca string   CUSTOM CA file for the Control Plane API (optional) ($CHAINLOOP_CONTROL_PLANE_API_CA)
--debug                     Enable debug/verbose logging mode
-i, --insecure                  Skip TLS transport during connection to the control plane ($CHAINLOOP_API_INSECURE)
-n, --org string                organization name
-o, --output string             Output format, valid options are json and table (default "table")
-t, --token string              API token. NOTE: Alternatively use the env variable CHAINLOOP_TOKEN
-y, --yes                       Skip confirmation
```

### chainloop organization create

Create an organization

```
chainloop organization create [flags]
```

Options

```
-h, --help          help for create
--name string   organization name
```

Options inherited from parent commands

```
--artifact-cas string       URL for the Artifacts Content Addressable Storage API ($CHAINLOOP_ARTIFACT_CAS_API) (default "api.cas.chainloop.dev:443")
--artifact-cas-ca string    CUSTOM CA file for the Artifacts CAS API (optional) ($CHAINLOOP_ARTIFACT_CAS_API_CA)
-c, --config string             Path to an existing config file (default is $HOME/.config/chainloop/config.toml)
--control-plane string      URL for the Control Plane API ($CHAINLOOP_CONTROL_PLANE_API) (default "api.cp.chainloop.dev:443")
--control-plane-ca string   CUSTOM CA file for the Control Plane API (optional) ($CHAINLOOP_CONTROL_PLANE_API_CA)
--debug                     Enable debug/verbose logging mode
-i, --insecure                  Skip TLS transport during connection to the control plane ($CHAINLOOP_API_INSECURE)
-n, --org string                organization name
-o, --output string             Output format, valid options are json and table (default "table")
-t, --token string              API token. NOTE: Alternatively use the env variable CHAINLOOP_TOKEN
-y, --yes                       Skip confirmation
```

### chainloop organization describe

Describe the current organization

```
chainloop organization describe [flags]
```

Options

```
-h, --help   help for describe
```

Options inherited from parent commands

```
--artifact-cas string       URL for the Artifacts Content Addressable Storage API ($CHAINLOOP_ARTIFACT_CAS_API) (default "api.cas.chainloop.dev:443")
--artifact-cas-ca string    CUSTOM CA file for the Artifacts CAS API (optional) ($CHAINLOOP_ARTIFACT_CAS_API_CA)
-c, --config string             Path to an existing config file (default is $HOME/.config/chainloop/config.toml)
--control-plane string      URL for the Control Plane API ($CHAINLOOP_CONTROL_PLANE_API) (default "api.cp.chainloop.dev:443")
--control-plane-ca string   CUSTOM CA file for the Control Plane API (optional) ($CHAINLOOP_CONTROL_PLANE_API_CA)
--debug                     Enable debug/verbose logging mode
-i, --insecure                  Skip TLS transport during connection to the control plane ($CHAINLOOP_API_INSECURE)
-n, --org string                organization name
-o, --output string             Output format, valid options are json and table (default "table")
-t, --token string              API token. NOTE: Alternatively use the env variable CHAINLOOP_TOKEN
-y, --yes                       Skip confirmation
```

### chainloop organization help

Help about any command

Synopsis

Help provides help for any command in the application.
Simply type organization help [path to command] for full details.

```
chainloop organization help [command] [flags]
```

Options

```
-h, --help   help for help
```

Options inherited from parent commands

```
--artifact-cas string       URL for the Artifacts Content Addressable Storage API ($CHAINLOOP_ARTIFACT_CAS_API) (default "api.cas.chainloop.dev:443")
--artifact-cas-ca string    CUSTOM CA file for the Artifacts CAS API (optional) ($CHAINLOOP_ARTIFACT_CAS_API_CA)
-c, --config string             Path to an existing config file (default is $HOME/.config/chainloop/config.toml)
--control-plane string      URL for the Control Plane API ($CHAINLOOP_CONTROL_PLANE_API) (default "api.cp.chainloop.dev:443")
--control-plane-ca string   CUSTOM CA file for the Control Plane API (optional) ($CHAINLOOP_CONTROL_PLANE_API_CA)
--debug                     Enable debug/verbose logging mode
-i, --insecure                  Skip TLS transport during connection to the control plane ($CHAINLOOP_API_INSECURE)
-n, --org string                organization name
-o, --output string             Output format, valid options are json and table (default "table")
-t, --token string              API token. NOTE: Alternatively use the env variable CHAINLOOP_TOKEN
-y, --yes                       Skip confirmation
```

### chainloop organization leave

leave an organization

```
chainloop organization leave [flags]
```

Options

```
-h, --help          help for leave
--name string   organization name
```

Options inherited from parent commands

```
--artifact-cas string       URL for the Artifacts Content Addressable Storage API ($CHAINLOOP_ARTIFACT_CAS_API) (default "api.cas.chainloop.dev:443")
--artifact-cas-ca string    CUSTOM CA file for the Artifacts CAS API (optional) ($CHAINLOOP_ARTIFACT_CAS_API_CA)
-c, --config string             Path to an existing config file (default is $HOME/.config/chainloop/config.toml)
--control-plane string      URL for the Control Plane API ($CHAINLOOP_CONTROL_PLANE_API) (default "api.cp.chainloop.dev:443")
--control-plane-ca string   CUSTOM CA file for the Control Plane API (optional) ($CHAINLOOP_CONTROL_PLANE_API_CA)
--debug                     Enable debug/verbose logging mode
-i, --insecure                  Skip TLS transport during connection to the control plane ($CHAINLOOP_API_INSECURE)
-n, --org string                organization name
-o, --output string             Output format, valid options are json and table (default "table")
-t, --token string              API token. NOTE: Alternatively use the env variable CHAINLOOP_TOKEN
-y, --yes                       Skip confirmation
```

### chainloop organization list

List the organizations this user has access to

```
chainloop organization list [flags]
```

Options

```
-h, --help   help for list
```

Options inherited from parent commands

```
--artifact-cas string       URL for the Artifacts Content Addressable Storage API ($CHAINLOOP_ARTIFACT_CAS_API) (default "api.cas.chainloop.dev:443")
--artifact-cas-ca string    CUSTOM CA file for the Artifacts CAS API (optional) ($CHAINLOOP_ARTIFACT_CAS_API_CA)
-c, --config string             Path to an existing config file (default is $HOME/.config/chainloop/config.toml)
--control-plane string      URL for the Control Plane API ($CHAINLOOP_CONTROL_PLANE_API) (default "api.cp.chainloop.dev:443")
--control-plane-ca string   CUSTOM CA file for the Control Plane API (optional) ($CHAINLOOP_CONTROL_PLANE_API_CA)
--debug                     Enable debug/verbose logging mode
-i, --insecure                  Skip TLS transport during connection to the control plane ($CHAINLOOP_API_INSECURE)
-n, --org string                organization name
-o, --output string             Output format, valid options are json and table (default "table")
-t, --token string              API token. NOTE: Alternatively use the env variable CHAINLOOP_TOKEN
-y, --yes                       Skip confirmation
```

### chainloop organization member

Organization members management

Options

```
-h, --help   help for member
```

Options inherited from parent commands

```
--artifact-cas string       URL for the Artifacts Content Addressable Storage API ($CHAINLOOP_ARTIFACT_CAS_API) (default "api.cas.chainloop.dev:443")
--artifact-cas-ca string    CUSTOM CA file for the Artifacts CAS API (optional) ($CHAINLOOP_ARTIFACT_CAS_API_CA)
-c, --config string             Path to an existing config file (default is $HOME/.config/chainloop/config.toml)
--control-plane string      URL for the Control Plane API ($CHAINLOOP_CONTROL_PLANE_API) (default "api.cp.chainloop.dev:443")
--control-plane-ca string   CUSTOM CA file for the Control Plane API (optional) ($CHAINLOOP_CONTROL_PLANE_API_CA)
--debug                     Enable debug/verbose logging mode
-i, --insecure                  Skip TLS transport during connection to the control plane ($CHAINLOOP_API_INSECURE)
-n, --org string                organization name
-o, --output string             Output format, valid options are json and table (default "table")
-t, --token string              API token. NOTE: Alternatively use the env variable CHAINLOOP_TOKEN
-y, --yes                       Skip confirmation
```

#### chainloop organization member delete

Remove a member from the current organization

```
chainloop organization member delete [flags]
```

Options

```
-h, --help        help for delete
--id string   Membership ID
```

Options inherited from parent commands

```
--artifact-cas string       URL for the Artifacts Content Addressable Storage API ($CHAINLOOP_ARTIFACT_CAS_API) (default "api.cas.chainloop.dev:443")
--artifact-cas-ca string    CUSTOM CA file for the Artifacts CAS API (optional) ($CHAINLOOP_ARTIFACT_CAS_API_CA)
-c, --config string             Path to an existing config file (default is $HOME/.config/chainloop/config.toml)
--control-plane string      URL for the Control Plane API ($CHAINLOOP_CONTROL_PLANE_API) (default "api.cp.chainloop.dev:443")
--control-plane-ca string   CUSTOM CA file for the Control Plane API (optional) ($CHAINLOOP_CONTROL_PLANE_API_CA)
--debug                     Enable debug/verbose logging mode
-i, --insecure                  Skip TLS transport during connection to the control plane ($CHAINLOOP_API_INSECURE)
-n, --org string                organization name
-o, --output string             Output format, valid options are json and table (default "table")
-t, --token string              API token. NOTE: Alternatively use the env variable CHAINLOOP_TOKEN
-y, --yes                       Skip confirmation
```

#### chainloop organization member help

Help about any command

Synopsis

Help provides help for any command in the application.
Simply type member help [path to command] for full details.

```
chainloop organization member help [command] [flags]
```

Options

```
-h, --help   help for help
```

Options inherited from parent commands

```
--artifact-cas string       URL for the Artifacts Content Addressable Storage API ($CHAINLOOP_ARTIFACT_CAS_API) (default "api.cas.chainloop.dev:443")
--artifact-cas-ca string    CUSTOM CA file for the Artifacts CAS API (optional) ($CHAINLOOP_ARTIFACT_CAS_API_CA)
-c, --config string             Path to an existing config file (default is $HOME/.config/chainloop/config.toml)
--control-plane string      URL for the Control Plane API ($CHAINLOOP_CONTROL_PLANE_API) (default "api.cp.chainloop.dev:443")
--control-plane-ca string   CUSTOM CA file for the Control Plane API (optional) ($CHAINLOOP_CONTROL_PLANE_API_CA)
--debug                     Enable debug/verbose logging mode
-i, --insecure                  Skip TLS transport during connection to the control plane ($CHAINLOOP_API_INSECURE)
-n, --org string                organization name
-o, --output string             Output format, valid options are json and table (default "table")
-t, --token string              API token. NOTE: Alternatively use the env variable CHAINLOOP_TOKEN
-y, --yes                       Skip confirmation
```

#### chainloop organization member invitation

User Invitations

Options

```
-h, --help   help for invitation
```

Options inherited from parent commands

```
--artifact-cas string       URL for the Artifacts Content Addressable Storage API ($CHAINLOOP_ARTIFACT_CAS_API) (default "api.cas.chainloop.dev:443")
--artifact-cas-ca string    CUSTOM CA file for the Artifacts CAS API (optional) ($CHAINLOOP_ARTIFACT_CAS_API_CA)
-c, --config string             Path to an existing config file (default is $HOME/.config/chainloop/config.toml)
--control-plane string      URL for the Control Plane API ($CHAINLOOP_CONTROL_PLANE_API) (default "api.cp.chainloop.dev:443")
--control-plane-ca string   CUSTOM CA file for the Control Plane API (optional) ($CHAINLOOP_CONTROL_PLANE_API_CA)
--debug                     Enable debug/verbose logging mode
-i, --insecure                  Skip TLS transport during connection to the control plane ($CHAINLOOP_API_INSECURE)
-n, --org string                organization name
-o, --output string             Output format, valid options are json and table (default "table")
-t, --token string              API token. NOTE: Alternatively use the env variable CHAINLOOP_TOKEN
-y, --yes                       Skip confirmation
```

##### chainloop organization member invitation create

Invite a User to an Organization

```
chainloop organization member invitation create [flags]
```

Options

```
-h, --help              help for create
--receiver string   Email of the user to invite
--role string       Role of the user in the organization, available admin, owner, viewer (default "viewer")
```

Options inherited from parent commands

```
--artifact-cas string       URL for the Artifacts Content Addressable Storage API ($CHAINLOOP_ARTIFACT_CAS_API) (default "api.cas.chainloop.dev:443")
--artifact-cas-ca string    CUSTOM CA file for the Artifacts CAS API (optional) ($CHAINLOOP_ARTIFACT_CAS_API_CA)
-c, --config string             Path to an existing config file (default is $HOME/.config/chainloop/config.toml)
--control-plane string      URL for the Control Plane API ($CHAINLOOP_CONTROL_PLANE_API) (default "api.cp.chainloop.dev:443")
--control-plane-ca string   CUSTOM CA file for the Control Plane API (optional) ($CHAINLOOP_CONTROL_PLANE_API_CA)
--debug                     Enable debug/verbose logging mode
-i, --insecure                  Skip TLS transport during connection to the control plane ($CHAINLOOP_API_INSECURE)
-n, --org string                organization name
-o, --output string             Output format, valid options are json and table (default "table")
-t, --token string              API token. NOTE: Alternatively use the env variable CHAINLOOP_TOKEN
-y, --yes                       Skip confirmation
```

##### chainloop organization member invitation help

Help about any command

Synopsis

Help provides help for any command in the application.
Simply type invitation help [path to command] for full details.

```
chainloop organization member invitation help [command] [flags]
```

Options

```
-h, --help   help for help
```

Options inherited from parent commands

```
--artifact-cas string       URL for the Artifacts Content Addressable Storage API ($CHAINLOOP_ARTIFACT_CAS_API) (default "api.cas.chainloop.dev:443")
--artifact-cas-ca string    CUSTOM CA file for the Artifacts CAS API (optional) ($CHAINLOOP_ARTIFACT_CAS_API_CA)
-c, --config string             Path to an existing config file (default is $HOME/.config/chainloop/config.toml)
--control-plane string      URL for the Control Plane API ($CHAINLOOP_CONTROL_PLANE_API) (default "api.cp.chainloop.dev:443")
--control-plane-ca string   CUSTOM CA file for the Control Plane API (optional) ($CHAINLOOP_CONTROL_PLANE_API_CA)
--debug                     Enable debug/verbose logging mode
-i, --insecure                  Skip TLS transport during connection to the control plane ($CHAINLOOP_API_INSECURE)
-n, --org string                organization name
-o, --output string             Output format, valid options are json and table (default "table")
-t, --token string              API token. NOTE: Alternatively use the env variable CHAINLOOP_TOKEN
-y, --yes                       Skip confirmation
```

##### chainloop organization member invitation list

List sent invitations

```
chainloop organization member invitation list [flags]
```

Options

```
-h, --help   help for list
```

Options inherited from parent commands

```
--artifact-cas string       URL for the Artifacts Content Addressable Storage API ($CHAINLOOP_ARTIFACT_CAS_API) (default "api.cas.chainloop.dev:443")
--artifact-cas-ca string    CUSTOM CA file for the Artifacts CAS API (optional) ($CHAINLOOP_ARTIFACT_CAS_API_CA)
-c, --config string             Path to an existing config file (default is $HOME/.config/chainloop/config.toml)
--control-plane string      URL for the Control Plane API ($CHAINLOOP_CONTROL_PLANE_API) (default "api.cp.chainloop.dev:443")
--control-plane-ca string   CUSTOM CA file for the Control Plane API (optional) ($CHAINLOOP_CONTROL_PLANE_API_CA)
--debug                     Enable debug/verbose logging mode
-i, --insecure                  Skip TLS transport during connection to the control plane ($CHAINLOOP_API_INSECURE)
-n, --org string                organization name
-o, --output string             Output format, valid options are json and table (default "table")
-t, --token string              API token. NOTE: Alternatively use the env variable CHAINLOOP_TOKEN
-y, --yes                       Skip confirmation
```

##### chainloop organization member invitation revoke

Revoke a pending invitation

```
chainloop organization member invitation revoke [flags]
```

Options

```
-h, --help        help for revoke
--id string   Invitation ID
```

Options inherited from parent commands

```
--artifact-cas string       URL for the Artifacts Content Addressable Storage API ($CHAINLOOP_ARTIFACT_CAS_API) (default "api.cas.chainloop.dev:443")
--artifact-cas-ca string    CUSTOM CA file for the Artifacts CAS API (optional) ($CHAINLOOP_ARTIFACT_CAS_API_CA)
-c, --config string             Path to an existing config file (default is $HOME/.config/chainloop/config.toml)
--control-plane string      URL for the Control Plane API ($CHAINLOOP_CONTROL_PLANE_API) (default "api.cp.chainloop.dev:443")
--control-plane-ca string   CUSTOM CA file for the Control Plane API (optional) ($CHAINLOOP_CONTROL_PLANE_API_CA)
--debug                     Enable debug/verbose logging mode
-i, --insecure                  Skip TLS transport during connection to the control plane ($CHAINLOOP_API_INSECURE)
-n, --org string                organization name
-o, --output string             Output format, valid options are json and table (default "table")
-t, --token string              API token. NOTE: Alternatively use the env variable CHAINLOOP_TOKEN
-y, --yes                       Skip confirmation
```

#### chainloop organization member list

List the members of the current organization

```
chainloop organization member list [flags]
```

Examples

```
Let the default pagination apply
chainloop organization member list

Specify the page and page size
chainloop organization member list --page 2 --limit 10

Filter by name
chainloop organization member list --name alice

Filter by email
chainloop organization member list --email alice@example.com

Filter by role
chainloop organization member list --role admin

Combine filters and pagination
chainloop organization member list --role admin --page 2 --limit 5

```

Options

```
--email string   Filter by member email
-h, --help           help for list
--limit int      number of items to show (default 50)
--name string    Filter by member name or last name
--page int       page number (default 1)
--role string    Role of the user in the organization, available admin, owner, viewer
```

Options inherited from parent commands

```
--artifact-cas string       URL for the Artifacts Content Addressable Storage API ($CHAINLOOP_ARTIFACT_CAS_API) (default "api.cas.chainloop.dev:443")
--artifact-cas-ca string    CUSTOM CA file for the Artifacts CAS API (optional) ($CHAINLOOP_ARTIFACT_CAS_API_CA)
-c, --config string             Path to an existing config file (default is $HOME/.config/chainloop/config.toml)
--control-plane string      URL for the Control Plane API ($CHAINLOOP_CONTROL_PLANE_API) (default "api.cp.chainloop.dev:443")
--control-plane-ca string   CUSTOM CA file for the Control Plane API (optional) ($CHAINLOOP_CONTROL_PLANE_API_CA)
--debug                     Enable debug/verbose logging mode
-i, --insecure                  Skip TLS transport during connection to the control plane ($CHAINLOOP_API_INSECURE)
-n, --org string                organization name
-o, --output string             Output format, valid options are json and table (default "table")
-t, --token string              API token. NOTE: Alternatively use the env variable CHAINLOOP_TOKEN
-y, --yes                       Skip confirmation
```

#### chainloop organization member update

Update a member of the organization

```
chainloop organization member update [flags]
```

Options

```
-h, --help          help for update
--id string     Membership ID
--role string   Role of the user in the organization, available admin, owner, viewer (default "viewer")
```

Options inherited from parent commands

```
--artifact-cas string       URL for the Artifacts Content Addressable Storage API ($CHAINLOOP_ARTIFACT_CAS_API) (default "api.cas.chainloop.dev:443")
--artifact-cas-ca string    CUSTOM CA file for the Artifacts CAS API (optional) ($CHAINLOOP_ARTIFACT_CAS_API_CA)
-c, --config string             Path to an existing config file (default is $HOME/.config/chainloop/config.toml)
--control-plane string      URL for the Control Plane API ($CHAINLOOP_CONTROL_PLANE_API) (default "api.cp.chainloop.dev:443")
--control-plane-ca string   CUSTOM CA file for the Control Plane API (optional) ($CHAINLOOP_CONTROL_PLANE_API_CA)
--debug                     Enable debug/verbose logging mode
-i, --insecure                  Skip TLS transport during connection to the control plane ($CHAINLOOP_API_INSECURE)
-n, --org string                organization name
-o, --output string             Output format, valid options are json and table (default "table")
-t, --token string              API token. NOTE: Alternatively use the env variable CHAINLOOP_TOKEN
-y, --yes                       Skip confirmation
```

### chainloop organization set

Set the current organization to be used by this CLI

```
chainloop organization set [flags]
```

Examples

```

Set the current organization to be used by this CLI
$ chainloop org set --name my-org

Optionally set the organization as the default one for all clients by storing the preference server-side
$ chainloop org set --name my-org --default

```

Options

```
--default       set this organization as the default one for all clients
-h, --help          help for set
--name string   organization name to make the switch
```

Options inherited from parent commands

```
--artifact-cas string       URL for the Artifacts Content Addressable Storage API ($CHAINLOOP_ARTIFACT_CAS_API) (default "api.cas.chainloop.dev:443")
--artifact-cas-ca string    CUSTOM CA file for the Artifacts CAS API (optional) ($CHAINLOOP_ARTIFACT_CAS_API_CA)
-c, --config string             Path to an existing config file (default is $HOME/.config/chainloop/config.toml)
--control-plane string      URL for the Control Plane API ($CHAINLOOP_CONTROL_PLANE_API) (default "api.cp.chainloop.dev:443")
--control-plane-ca string   CUSTOM CA file for the Control Plane API (optional) ($CHAINLOOP_CONTROL_PLANE_API_CA)
--debug                     Enable debug/verbose logging mode
-i, --insecure                  Skip TLS transport during connection to the control plane ($CHAINLOOP_API_INSECURE)
-n, --org string                organization name
-o, --output string             Output format, valid options are json and table (default "table")
-t, --token string              API token. NOTE: Alternatively use the env variable CHAINLOOP_TOKEN
-y, --yes                       Skip confirmation
```

### chainloop organization update

Update an existing organization

```
chainloop organization update [flags]
```

Options

```
--block         set the default policy violation blocking strategy
-h, --help          help for update
--name string   organization name
```

Options inherited from parent commands

```
--artifact-cas string       URL for the Artifacts Content Addressable Storage API ($CHAINLOOP_ARTIFACT_CAS_API) (default "api.cas.chainloop.dev:443")
--artifact-cas-ca string    CUSTOM CA file for the Artifacts CAS API (optional) ($CHAINLOOP_ARTIFACT_CAS_API_CA)
-c, --config string             Path to an existing config file (default is $HOME/.config/chainloop/config.toml)
--control-plane string      URL for the Control Plane API ($CHAINLOOP_CONTROL_PLANE_API) (default "api.cp.chainloop.dev:443")
--control-plane-ca string   CUSTOM CA file for the Control Plane API (optional) ($CHAINLOOP_CONTROL_PLANE_API_CA)
--debug                     Enable debug/verbose logging mode
-i, --insecure                  Skip TLS transport during connection to the control plane ($CHAINLOOP_API_INSECURE)
-n, --org string                organization name
-o, --output string             Output format, valid options are json and table (default "table")
-t, --token string              API token. NOTE: Alternatively use the env variable CHAINLOOP_TOKEN
-y, --yes                       Skip confirmation
```

## chainloop policy

Craft chainloop policies

Options

```
-h, --help   help for policy
```

Options inherited from parent commands

```
--artifact-cas string       URL for the Artifacts Content Addressable Storage API ($CHAINLOOP_ARTIFACT_CAS_API) (default "api.cas.chainloop.dev:443")
--artifact-cas-ca string    CUSTOM CA file for the Artifacts CAS API (optional) ($CHAINLOOP_ARTIFACT_CAS_API_CA)
-c, --config string             Path to an existing config file (default is $HOME/.config/chainloop/config.toml)
--control-plane string      URL for the Control Plane API ($CHAINLOOP_CONTROL_PLANE_API) (default "api.cp.chainloop.dev:443")
--control-plane-ca string   CUSTOM CA file for the Control Plane API (optional) ($CHAINLOOP_CONTROL_PLANE_API_CA)
--debug                     Enable debug/verbose logging mode
-i, --insecure                  Skip TLS transport during connection to the control plane ($CHAINLOOP_API_INSECURE)
-n, --org string                organization name
-o, --output string             Output format, valid options are json and table (default "table")
-t, --token string              API token. NOTE: Alternatively use the env variable CHAINLOOP_TOKEN
-y, --yes                       Skip confirmation
```

### chainloop policy develop

Tools for policy development
Refer to https://docs.chainloop.dev/guides/custom-policies

Options

```
-h, --help   help for develop
```

Options inherited from parent commands

```
--artifact-cas string       URL for the Artifacts Content Addressable Storage API ($CHAINLOOP_ARTIFACT_CAS_API) (default "api.cas.chainloop.dev:443")
--artifact-cas-ca string    CUSTOM CA file for the Artifacts CAS API (optional) ($CHAINLOOP_ARTIFACT_CAS_API_CA)
-c, --config string             Path to an existing config file (default is $HOME/.config/chainloop/config.toml)
--control-plane string      URL for the Control Plane API ($CHAINLOOP_CONTROL_PLANE_API) (default "api.cp.chainloop.dev:443")
--control-plane-ca string   CUSTOM CA file for the Control Plane API (optional) ($CHAINLOOP_CONTROL_PLANE_API_CA)
--debug                     Enable debug/verbose logging mode
-i, --insecure                  Skip TLS transport during connection to the control plane ($CHAINLOOP_API_INSECURE)
-n, --org string                organization name
-o, --output string             Output format, valid options are json and table (default "table")
-t, --token string              API token. NOTE: Alternatively use the env variable CHAINLOOP_TOKEN
-y, --yes                       Skip confirmation
```

<<<<<<< HEAD
#### chainloop policy develop eval

Evaluate policy against provided material

Synopsis

Perform a full evaluation of the policy against the provided material type.
The command checks if there is a path in the policy for the specified kind and
evaluates the policy against the provided material or attestation.

```
chainloop policy develop eval [flags]
```

Examples

```

Evaluate policy against a material file
chainloop policy eval --material sbom.json --kind SBOM_CYCLONEDX_JSON --annotations key1=value1,key2=value2
=======
#### chainloop policy develop help

Help about any command

Synopsis

Help provides help for any command in the application.
Simply type develop help [path to command] for full details.

```
chainloop policy develop help [command] [flags]
>>>>>>> 751a509a
```

Options

```
<<<<<<< HEAD
--annotations strings   key-value pairs of annotations (key=value)
-h, --help                  help for eval
--kind string           kind of the material: ["ARTIFACT" "ATTESTATION" "BLACKDUCK_SCA_JSON" "CHAINLOOP_RUNNER_CONTEXT" "CONTAINER_IMAGE" "CSAF_INFORMATIONAL_ADVISORY" "CSAF_SECURITY_ADVISORY" "CSAF_SECURITY_INCIDENT_RESPONSE" "CSAF_VEX" "EVIDENCE" "GHAS_CODE_SCAN" "GHAS_DEPENDENCY_SCAN" "GHAS_SECRET_SCAN" "GITLAB_SECURITY_REPORT" "HELM_CHART" "JACOCO_XML" "JUNIT_XML" "OPENVEX" "SARIF" "SBOM_CYCLONEDX_JSON" "SBOM_SPDX_JSON" "SLSA_PROVENANCE" "STRING" "TWISTCLI_SCAN_JSON" "ZAP_DAST_ZIP"]
--material string       path to material or attestation file
--policy string         path to custom policy file (defaults to policy.yaml)
=======
-h, --help   help for help
>>>>>>> 751a509a
```

Options inherited from parent commands

```
--artifact-cas string       URL for the Artifacts Content Addressable Storage API ($CHAINLOOP_ARTIFACT_CAS_API) (default "api.cas.chainloop.dev:443")
--artifact-cas-ca string    CUSTOM CA file for the Artifacts CAS API (optional) ($CHAINLOOP_ARTIFACT_CAS_API_CA)
-c, --config string             Path to an existing config file (default is $HOME/.config/chainloop/config.toml)
--control-plane string      URL for the Control Plane API ($CHAINLOOP_CONTROL_PLANE_API) (default "api.cp.chainloop.dev:443")
--control-plane-ca string   CUSTOM CA file for the Control Plane API (optional) ($CHAINLOOP_CONTROL_PLANE_API_CA)
--debug                     Enable debug/verbose logging mode
-i, --insecure                  Skip TLS transport during connection to the control plane ($CHAINLOOP_API_INSECURE)
-n, --org string                organization name
-o, --output string             Output format, valid options are json and table (default "table")
-t, --token string              API token. NOTE: Alternatively use the env variable CHAINLOOP_TOKEN
-y, --yes                       Skip confirmation
```

<<<<<<< HEAD
#### chainloop policy develop help

Help about any command

Synopsis

Help provides help for any command in the application.
Simply type develop help [path to command] for full details.

```
chainloop policy develop help [command] [flags]
=======
#### chainloop policy develop init

Initialize a new policy

Synopsis

Initialize a new policy by creating template policy files in the specified directory.
By default, it creates chainloop-policy.yaml and chainloop-policy.rego files.

```
chainloop policy develop init [flags]
```

Examples

```

Initialize in current directory with separate files
chainloop policy develop init

Initialize in specific directory with embedded format and policy name
chainloop policy develop init --directory ./policies --embedded --name mypolicy
>>>>>>> 751a509a
```

Options

```
<<<<<<< HEAD
-h, --help   help for help
=======
--description string   description of the policy
--directory string     directory for policy
--embedded             initialize an embedded policy (single YAML file)
-f, --force                overwrite existing files
-h, --help                 help for init
--name string          name of the policy
>>>>>>> 751a509a
```

Options inherited from parent commands

```
--artifact-cas string       URL for the Artifacts Content Addressable Storage API ($CHAINLOOP_ARTIFACT_CAS_API) (default "api.cas.chainloop.dev:443")
--artifact-cas-ca string    CUSTOM CA file for the Artifacts CAS API (optional) ($CHAINLOOP_ARTIFACT_CAS_API_CA)
-c, --config string             Path to an existing config file (default is $HOME/.config/chainloop/config.toml)
--control-plane string      URL for the Control Plane API ($CHAINLOOP_CONTROL_PLANE_API) (default "api.cp.chainloop.dev:443")
--control-plane-ca string   CUSTOM CA file for the Control Plane API (optional) ($CHAINLOOP_CONTROL_PLANE_API_CA)
--debug                     Enable debug/verbose logging mode
-i, --insecure                  Skip TLS transport during connection to the control plane ($CHAINLOOP_API_INSECURE)
-n, --org string                organization name
-o, --output string             Output format, valid options are json and table (default "table")
-t, --token string              API token. NOTE: Alternatively use the env variable CHAINLOOP_TOKEN
-y, --yes                       Skip confirmation
```

### chainloop policy help

Help about any command

Synopsis

Help provides help for any command in the application.
Simply type policy help [path to command] for full details.

```
chainloop policy help [command] [flags]
```

Options

```
-h, --help   help for help
```

Options inherited from parent commands

```
--artifact-cas string       URL for the Artifacts Content Addressable Storage API ($CHAINLOOP_ARTIFACT_CAS_API) (default "api.cas.chainloop.dev:443")
--artifact-cas-ca string    CUSTOM CA file for the Artifacts CAS API (optional) ($CHAINLOOP_ARTIFACT_CAS_API_CA)
-c, --config string             Path to an existing config file (default is $HOME/.config/chainloop/config.toml)
--control-plane string      URL for the Control Plane API ($CHAINLOOP_CONTROL_PLANE_API) (default "api.cp.chainloop.dev:443")
--control-plane-ca string   CUSTOM CA file for the Control Plane API (optional) ($CHAINLOOP_CONTROL_PLANE_API_CA)
--debug                     Enable debug/verbose logging mode
-i, --insecure                  Skip TLS transport during connection to the control plane ($CHAINLOOP_API_INSECURE)
-n, --org string                organization name
-o, --output string             Output format, valid options are json and table (default "table")
-t, --token string              API token. NOTE: Alternatively use the env variable CHAINLOOP_TOKEN
-y, --yes                       Skip confirmation
```

## chainloop version

Command line version

```
chainloop version [flags]
```

Options

```
-h, --help   help for version
```

Options inherited from parent commands

```
--artifact-cas string       URL for the Artifacts Content Addressable Storage API ($CHAINLOOP_ARTIFACT_CAS_API) (default "api.cas.chainloop.dev:443")
--artifact-cas-ca string    CUSTOM CA file for the Artifacts CAS API (optional) ($CHAINLOOP_ARTIFACT_CAS_API_CA)
-c, --config string             Path to an existing config file (default is $HOME/.config/chainloop/config.toml)
--control-plane string      URL for the Control Plane API ($CHAINLOOP_CONTROL_PLANE_API) (default "api.cp.chainloop.dev:443")
--control-plane-ca string   CUSTOM CA file for the Control Plane API (optional) ($CHAINLOOP_CONTROL_PLANE_API_CA)
--debug                     Enable debug/verbose logging mode
-i, --insecure                  Skip TLS transport during connection to the control plane ($CHAINLOOP_API_INSECURE)
-n, --org string                organization name
-o, --output string             Output format, valid options are json and table (default "table")
-t, --token string              API token. NOTE: Alternatively use the env variable CHAINLOOP_TOKEN
-y, --yes                       Skip confirmation
```

## chainloop workflow

Workflow management in the control plane

Options

```
-h, --help   help for workflow
```

Options inherited from parent commands

```
--artifact-cas string       URL for the Artifacts Content Addressable Storage API ($CHAINLOOP_ARTIFACT_CAS_API) (default "api.cas.chainloop.dev:443")
--artifact-cas-ca string    CUSTOM CA file for the Artifacts CAS API (optional) ($CHAINLOOP_ARTIFACT_CAS_API_CA)
-c, --config string             Path to an existing config file (default is $HOME/.config/chainloop/config.toml)
--control-plane string      URL for the Control Plane API ($CHAINLOOP_CONTROL_PLANE_API) (default "api.cp.chainloop.dev:443")
--control-plane-ca string   CUSTOM CA file for the Control Plane API (optional) ($CHAINLOOP_CONTROL_PLANE_API_CA)
--debug                     Enable debug/verbose logging mode
-i, --insecure                  Skip TLS transport during connection to the control plane ($CHAINLOOP_API_INSECURE)
-n, --org string                organization name
-o, --output string             Output format, valid options are json and table (default "table")
-t, --token string              API token. NOTE: Alternatively use the env variable CHAINLOOP_TOKEN
-y, --yes                       Skip confirmation
```

### chainloop workflow attached

Integrations attached to workflows

Options

```
-h, --help   help for attached
```

Options inherited from parent commands

```
--artifact-cas string       URL for the Artifacts Content Addressable Storage API ($CHAINLOOP_ARTIFACT_CAS_API) (default "api.cas.chainloop.dev:443")
--artifact-cas-ca string    CUSTOM CA file for the Artifacts CAS API (optional) ($CHAINLOOP_ARTIFACT_CAS_API_CA)
-c, --config string             Path to an existing config file (default is $HOME/.config/chainloop/config.toml)
--control-plane string      URL for the Control Plane API ($CHAINLOOP_CONTROL_PLANE_API) (default "api.cp.chainloop.dev:443")
--control-plane-ca string   CUSTOM CA file for the Control Plane API (optional) ($CHAINLOOP_CONTROL_PLANE_API_CA)
--debug                     Enable debug/verbose logging mode
-i, --insecure                  Skip TLS transport during connection to the control plane ($CHAINLOOP_API_INSECURE)
-n, --org string                organization name
-o, --output string             Output format, valid options are json and table (default "table")
-t, --token string              API token. NOTE: Alternatively use the env variable CHAINLOOP_TOKEN
-y, --yes                       Skip confirmation
```

#### chainloop workflow attached add

Attach an existing registered integration to a workflow

```
chainloop workflow attached add [flags]
```

Examples

```
chainloop integration attached add --workflow deadbeef --project my-project --integration beefdoingwell --opt projectName=MyProject --opt projectVersion=1.0.0

Only send SBOMs to dependency track when the annotations in the attestation or material match the filter in an AND operation.
Note: material annotations take precedence over attestation ones.
chainloop integration attached add --workflow deadbeef --project my-project --integration dependency-track --opt projectName=MyProject --opt filter="environment=prod,team=security"
```

Options

```
-h, --help                 help for add
--integration string   Name of the integration already registered in this organization
--opt stringArray      integration attachment arguments
--project string       name of the project the workflow belongs to
--workflow string      name of the workflow to attach this integration
```

Options inherited from parent commands

```
--artifact-cas string       URL for the Artifacts Content Addressable Storage API ($CHAINLOOP_ARTIFACT_CAS_API) (default "api.cas.chainloop.dev:443")
--artifact-cas-ca string    CUSTOM CA file for the Artifacts CAS API (optional) ($CHAINLOOP_ARTIFACT_CAS_API_CA)
-c, --config string             Path to an existing config file (default is $HOME/.config/chainloop/config.toml)
--control-plane string      URL for the Control Plane API ($CHAINLOOP_CONTROL_PLANE_API) (default "api.cp.chainloop.dev:443")
--control-plane-ca string   CUSTOM CA file for the Control Plane API (optional) ($CHAINLOOP_CONTROL_PLANE_API_CA)
--debug                     Enable debug/verbose logging mode
-i, --insecure                  Skip TLS transport during connection to the control plane ($CHAINLOOP_API_INSECURE)
-n, --org string                organization name
-o, --output string             Output format, valid options are json and table (default "table")
-t, --token string              API token. NOTE: Alternatively use the env variable CHAINLOOP_TOKEN
-y, --yes                       Skip confirmation
```

#### chainloop workflow attached delete

Detach an integration that's attached to a workflow

```
chainloop workflow attached delete [flags]
```

Options

```
-h, --help        help for delete
--id string   ID of the existing attachment
```

Options inherited from parent commands

```
--artifact-cas string       URL for the Artifacts Content Addressable Storage API ($CHAINLOOP_ARTIFACT_CAS_API) (default "api.cas.chainloop.dev:443")
--artifact-cas-ca string    CUSTOM CA file for the Artifacts CAS API (optional) ($CHAINLOOP_ARTIFACT_CAS_API_CA)
-c, --config string             Path to an existing config file (default is $HOME/.config/chainloop/config.toml)
--control-plane string      URL for the Control Plane API ($CHAINLOOP_CONTROL_PLANE_API) (default "api.cp.chainloop.dev:443")
--control-plane-ca string   CUSTOM CA file for the Control Plane API (optional) ($CHAINLOOP_CONTROL_PLANE_API_CA)
--debug                     Enable debug/verbose logging mode
-i, --insecure                  Skip TLS transport during connection to the control plane ($CHAINLOOP_API_INSECURE)
-n, --org string                organization name
-o, --output string             Output format, valid options are json and table (default "table")
-t, --token string              API token. NOTE: Alternatively use the env variable CHAINLOOP_TOKEN
-y, --yes                       Skip confirmation
```

#### chainloop workflow attached help

Help about any command

Synopsis

Help provides help for any command in the application.
Simply type attached help [path to command] for full details.

```
chainloop workflow attached help [command] [flags]
```

Options

```
-h, --help   help for help
```

Options inherited from parent commands

```
--artifact-cas string       URL for the Artifacts Content Addressable Storage API ($CHAINLOOP_ARTIFACT_CAS_API) (default "api.cas.chainloop.dev:443")
--artifact-cas-ca string    CUSTOM CA file for the Artifacts CAS API (optional) ($CHAINLOOP_ARTIFACT_CAS_API_CA)
-c, --config string             Path to an existing config file (default is $HOME/.config/chainloop/config.toml)
--control-plane string      URL for the Control Plane API ($CHAINLOOP_CONTROL_PLANE_API) (default "api.cp.chainloop.dev:443")
--control-plane-ca string   CUSTOM CA file for the Control Plane API (optional) ($CHAINLOOP_CONTROL_PLANE_API_CA)
--debug                     Enable debug/verbose logging mode
-i, --insecure                  Skip TLS transport during connection to the control plane ($CHAINLOOP_API_INSECURE)
-n, --org string                organization name
-o, --output string             Output format, valid options are json and table (default "table")
-t, --token string              API token. NOTE: Alternatively use the env variable CHAINLOOP_TOKEN
-y, --yes                       Skip confirmation
```

#### chainloop workflow attached list

List integrations attached to workflows

```
chainloop workflow attached list [flags]
```

Options

```
-h, --help              help for list
--project string    project name
--workflow string   workflow name
```

Options inherited from parent commands

```
--artifact-cas string       URL for the Artifacts Content Addressable Storage API ($CHAINLOOP_ARTIFACT_CAS_API) (default "api.cas.chainloop.dev:443")
--artifact-cas-ca string    CUSTOM CA file for the Artifacts CAS API (optional) ($CHAINLOOP_ARTIFACT_CAS_API_CA)
-c, --config string             Path to an existing config file (default is $HOME/.config/chainloop/config.toml)
--control-plane string      URL for the Control Plane API ($CHAINLOOP_CONTROL_PLANE_API) (default "api.cp.chainloop.dev:443")
--control-plane-ca string   CUSTOM CA file for the Control Plane API (optional) ($CHAINLOOP_CONTROL_PLANE_API_CA)
--debug                     Enable debug/verbose logging mode
-i, --insecure                  Skip TLS transport during connection to the control plane ($CHAINLOOP_API_INSECURE)
-n, --org string                organization name
-o, --output string             Output format, valid options are json and table (default "table")
-t, --token string              API token. NOTE: Alternatively use the env variable CHAINLOOP_TOKEN
-y, --yes                       Skip confirmation
```

### chainloop workflow contract

Workflow Contract related operations

Options

```
-h, --help   help for contract
```

Options inherited from parent commands

```
--artifact-cas string       URL for the Artifacts Content Addressable Storage API ($CHAINLOOP_ARTIFACT_CAS_API) (default "api.cas.chainloop.dev:443")
--artifact-cas-ca string    CUSTOM CA file for the Artifacts CAS API (optional) ($CHAINLOOP_ARTIFACT_CAS_API_CA)
-c, --config string             Path to an existing config file (default is $HOME/.config/chainloop/config.toml)
--control-plane string      URL for the Control Plane API ($CHAINLOOP_CONTROL_PLANE_API) (default "api.cp.chainloop.dev:443")
--control-plane-ca string   CUSTOM CA file for the Control Plane API (optional) ($CHAINLOOP_CONTROL_PLANE_API_CA)
--debug                     Enable debug/verbose logging mode
-i, --insecure                  Skip TLS transport during connection to the control plane ($CHAINLOOP_API_INSECURE)
-n, --org string                organization name
-o, --output string             Output format, valid options are json and table (default "table")
-t, --token string              API token. NOTE: Alternatively use the env variable CHAINLOOP_TOKEN
-y, --yes                       Skip confirmation
```

#### chainloop workflow contract create

Create a new contract

```
chainloop workflow contract create [flags]
```

Options

```
-f, --contract string      path or URL to the contract schema
--description string   description of the contract
-h, --help                 help for create
--name string          contract name
--project string       project name used to scope the contract, if not set the contract will be created in the organization
```

Options inherited from parent commands

```
--artifact-cas string       URL for the Artifacts Content Addressable Storage API ($CHAINLOOP_ARTIFACT_CAS_API) (default "api.cas.chainloop.dev:443")
--artifact-cas-ca string    CUSTOM CA file for the Artifacts CAS API (optional) ($CHAINLOOP_ARTIFACT_CAS_API_CA)
-c, --config string             Path to an existing config file (default is $HOME/.config/chainloop/config.toml)
--control-plane string      URL for the Control Plane API ($CHAINLOOP_CONTROL_PLANE_API) (default "api.cp.chainloop.dev:443")
--control-plane-ca string   CUSTOM CA file for the Control Plane API (optional) ($CHAINLOOP_CONTROL_PLANE_API_CA)
--debug                     Enable debug/verbose logging mode
-i, --insecure                  Skip TLS transport during connection to the control plane ($CHAINLOOP_API_INSECURE)
-n, --org string                organization name
-o, --output string             Output format, valid options are json and table (default "table")
-t, --token string              API token. NOTE: Alternatively use the env variable CHAINLOOP_TOKEN
-y, --yes                       Skip confirmation
```

#### chainloop workflow contract delete

Delete a contract

```
chainloop workflow contract delete [flags]
```

Options

```
-h, --help          help for delete
--name string   contract name
```

Options inherited from parent commands

```
--artifact-cas string       URL for the Artifacts Content Addressable Storage API ($CHAINLOOP_ARTIFACT_CAS_API) (default "api.cas.chainloop.dev:443")
--artifact-cas-ca string    CUSTOM CA file for the Artifacts CAS API (optional) ($CHAINLOOP_ARTIFACT_CAS_API_CA)
-c, --config string             Path to an existing config file (default is $HOME/.config/chainloop/config.toml)
--control-plane string      URL for the Control Plane API ($CHAINLOOP_CONTROL_PLANE_API) (default "api.cp.chainloop.dev:443")
--control-plane-ca string   CUSTOM CA file for the Control Plane API (optional) ($CHAINLOOP_CONTROL_PLANE_API_CA)
--debug                     Enable debug/verbose logging mode
-i, --insecure                  Skip TLS transport during connection to the control plane ($CHAINLOOP_API_INSECURE)
-n, --org string                organization name
-o, --output string             Output format, valid options are json and table (default "table")
-t, --token string              API token. NOTE: Alternatively use the env variable CHAINLOOP_TOKEN
-y, --yes                       Skip confirmation
```

#### chainloop workflow contract describe

Describe the information of the contract

```
chainloop workflow contract describe [flags]
```

Options

```
-h, --help             help for describe
--name string      contract name
--revision int32   revision of the contract to retrieve, by default is latest
```

Options inherited from parent commands

```
--artifact-cas string       URL for the Artifacts Content Addressable Storage API ($CHAINLOOP_ARTIFACT_CAS_API) (default "api.cas.chainloop.dev:443")
--artifact-cas-ca string    CUSTOM CA file for the Artifacts CAS API (optional) ($CHAINLOOP_ARTIFACT_CAS_API_CA)
-c, --config string             Path to an existing config file (default is $HOME/.config/chainloop/config.toml)
--control-plane string      URL for the Control Plane API ($CHAINLOOP_CONTROL_PLANE_API) (default "api.cp.chainloop.dev:443")
--control-plane-ca string   CUSTOM CA file for the Control Plane API (optional) ($CHAINLOOP_CONTROL_PLANE_API_CA)
--debug                     Enable debug/verbose logging mode
-i, --insecure                  Skip TLS transport during connection to the control plane ($CHAINLOOP_API_INSECURE)
-n, --org string                organization name
-o, --output string             output format, valid options are table, json or schema (default "table")
-t, --token string              API token. NOTE: Alternatively use the env variable CHAINLOOP_TOKEN
-y, --yes                       Skip confirmation
```

#### chainloop workflow contract help

Help about any command

Synopsis

Help provides help for any command in the application.
Simply type contract help [path to command] for full details.

```
chainloop workflow contract help [command] [flags]
```

Options

```
-h, --help   help for help
```

Options inherited from parent commands

```
--artifact-cas string       URL for the Artifacts Content Addressable Storage API ($CHAINLOOP_ARTIFACT_CAS_API) (default "api.cas.chainloop.dev:443")
--artifact-cas-ca string    CUSTOM CA file for the Artifacts CAS API (optional) ($CHAINLOOP_ARTIFACT_CAS_API_CA)
-c, --config string             Path to an existing config file (default is $HOME/.config/chainloop/config.toml)
--control-plane string      URL for the Control Plane API ($CHAINLOOP_CONTROL_PLANE_API) (default "api.cp.chainloop.dev:443")
--control-plane-ca string   CUSTOM CA file for the Control Plane API (optional) ($CHAINLOOP_CONTROL_PLANE_API_CA)
--debug                     Enable debug/verbose logging mode
-i, --insecure                  Skip TLS transport during connection to the control plane ($CHAINLOOP_API_INSECURE)
-n, --org string                organization name
-o, --output string             Output format, valid options are json and table (default "table")
-t, --token string              API token. NOTE: Alternatively use the env variable CHAINLOOP_TOKEN
-y, --yes                       Skip confirmation
```

#### chainloop workflow contract list

List contracts

```
chainloop workflow contract list [flags]
```

Options

```
-h, --help   help for list
```

Options inherited from parent commands

```
--artifact-cas string       URL for the Artifacts Content Addressable Storage API ($CHAINLOOP_ARTIFACT_CAS_API) (default "api.cas.chainloop.dev:443")
--artifact-cas-ca string    CUSTOM CA file for the Artifacts CAS API (optional) ($CHAINLOOP_ARTIFACT_CAS_API_CA)
-c, --config string             Path to an existing config file (default is $HOME/.config/chainloop/config.toml)
--control-plane string      URL for the Control Plane API ($CHAINLOOP_CONTROL_PLANE_API) (default "api.cp.chainloop.dev:443")
--control-plane-ca string   CUSTOM CA file for the Control Plane API (optional) ($CHAINLOOP_CONTROL_PLANE_API_CA)
--debug                     Enable debug/verbose logging mode
-i, --insecure                  Skip TLS transport during connection to the control plane ($CHAINLOOP_API_INSECURE)
-n, --org string                organization name
-o, --output string             Output format, valid options are json and table (default "table")
-t, --token string              API token. NOTE: Alternatively use the env variable CHAINLOOP_TOKEN
-y, --yes                       Skip confirmation
```

#### chainloop workflow contract update

Update an existing contract

```
chainloop workflow contract update [flags]
```

Options

```
-f, --contract string      path or URL to the contract schema
--description string   description of the contract
-h, --help                 help for update
--name string          contract name
```

Options inherited from parent commands

```
--artifact-cas string       URL for the Artifacts Content Addressable Storage API ($CHAINLOOP_ARTIFACT_CAS_API) (default "api.cas.chainloop.dev:443")
--artifact-cas-ca string    CUSTOM CA file for the Artifacts CAS API (optional) ($CHAINLOOP_ARTIFACT_CAS_API_CA)
-c, --config string             Path to an existing config file (default is $HOME/.config/chainloop/config.toml)
--control-plane string      URL for the Control Plane API ($CHAINLOOP_CONTROL_PLANE_API) (default "api.cp.chainloop.dev:443")
--control-plane-ca string   CUSTOM CA file for the Control Plane API (optional) ($CHAINLOOP_CONTROL_PLANE_API_CA)
--debug                     Enable debug/verbose logging mode
-i, --insecure                  Skip TLS transport during connection to the control plane ($CHAINLOOP_API_INSECURE)
-n, --org string                organization name
-o, --output string             Output format, valid options are json and table (default "table")
-t, --token string              API token. NOTE: Alternatively use the env variable CHAINLOOP_TOKEN
-y, --yes                       Skip confirmation
```

### chainloop workflow create

Create a new workflow

```
chainloop workflow create [flags]
```

Examples

```
chainloop workflow create --name [workflowName] --project [projectName]

Indicate an optional team name
chainloop workflow create --name release --project skynet --team core-cyberdyne

Associate an existing contract referenced by its ID
chainloop workflow create --name release --project skynet --contract deadbeed

Or create a new contract by pointing to a local file or URL
chainloop workflow create --name release --project skynet --contract ./skynet.contract.yaml
chainloop workflow create --name release --project skynet --contract https://skynet.org/contract.yaml

```

Options

```
--name string          workflow name
--description string   workflow description
--project string       project name
--team string          team name
--contract string      the name of an existing contract or the path/URL to a contract file. If not provided an empty one will be created.
--public               is the workflow public
-f, --skip-if-exists       do not fail if the workflow with the provided name already exists
-h, --help                 help for create
```

Options inherited from parent commands

```
--artifact-cas string       URL for the Artifacts Content Addressable Storage API ($CHAINLOOP_ARTIFACT_CAS_API) (default "api.cas.chainloop.dev:443")
--artifact-cas-ca string    CUSTOM CA file for the Artifacts CAS API (optional) ($CHAINLOOP_ARTIFACT_CAS_API_CA)
-c, --config string             Path to an existing config file (default is $HOME/.config/chainloop/config.toml)
--control-plane string      URL for the Control Plane API ($CHAINLOOP_CONTROL_PLANE_API) (default "api.cp.chainloop.dev:443")
--control-plane-ca string   CUSTOM CA file for the Control Plane API (optional) ($CHAINLOOP_CONTROL_PLANE_API_CA)
--debug                     Enable debug/verbose logging mode
-i, --insecure                  Skip TLS transport during connection to the control plane ($CHAINLOOP_API_INSECURE)
-n, --org string                organization name
-o, --output string             Output format, valid options are json and table (default "table")
-t, --token string              API token. NOTE: Alternatively use the env variable CHAINLOOP_TOKEN
-y, --yes                       Skip confirmation
```

### chainloop workflow delete

Delete an existing workflow

```
chainloop workflow delete [flags]
```

Options

```
-h, --help             help for delete
--name string      workflow name
--project string   project name
```

Options inherited from parent commands

```
--artifact-cas string       URL for the Artifacts Content Addressable Storage API ($CHAINLOOP_ARTIFACT_CAS_API) (default "api.cas.chainloop.dev:443")
--artifact-cas-ca string    CUSTOM CA file for the Artifacts CAS API (optional) ($CHAINLOOP_ARTIFACT_CAS_API_CA)
-c, --config string             Path to an existing config file (default is $HOME/.config/chainloop/config.toml)
--control-plane string      URL for the Control Plane API ($CHAINLOOP_CONTROL_PLANE_API) (default "api.cp.chainloop.dev:443")
--control-plane-ca string   CUSTOM CA file for the Control Plane API (optional) ($CHAINLOOP_CONTROL_PLANE_API_CA)
--debug                     Enable debug/verbose logging mode
-i, --insecure                  Skip TLS transport during connection to the control plane ($CHAINLOOP_API_INSECURE)
-n, --org string                organization name
-o, --output string             Output format, valid options are json and table (default "table")
-t, --token string              API token. NOTE: Alternatively use the env variable CHAINLOOP_TOKEN
-y, --yes                       Skip confirmation
```

### chainloop workflow describe

Describe an existing workflow

```
chainloop workflow describe [flags]
```

Options

```
-h, --help             help for describe
--name string      workflow name
--project string   project name
```

Options inherited from parent commands

```
--artifact-cas string       URL for the Artifacts Content Addressable Storage API ($CHAINLOOP_ARTIFACT_CAS_API) (default "api.cas.chainloop.dev:443")
--artifact-cas-ca string    CUSTOM CA file for the Artifacts CAS API (optional) ($CHAINLOOP_ARTIFACT_CAS_API_CA)
-c, --config string             Path to an existing config file (default is $HOME/.config/chainloop/config.toml)
--control-plane string      URL for the Control Plane API ($CHAINLOOP_CONTROL_PLANE_API) (default "api.cp.chainloop.dev:443")
--control-plane-ca string   CUSTOM CA file for the Control Plane API (optional) ($CHAINLOOP_CONTROL_PLANE_API_CA)
--debug                     Enable debug/verbose logging mode
-i, --insecure                  Skip TLS transport during connection to the control plane ($CHAINLOOP_API_INSECURE)
-n, --org string                organization name
-o, --output string             Output format, valid options are json and table (default "table")
-t, --token string              API token. NOTE: Alternatively use the env variable CHAINLOOP_TOKEN
-y, --yes                       Skip confirmation
```

### chainloop workflow help

Help about any command

Synopsis

Help provides help for any command in the application.
Simply type workflow help [path to command] for full details.

```
chainloop workflow help [command] [flags]
```

Options

```
-h, --help   help for help
```

Options inherited from parent commands

```
--artifact-cas string       URL for the Artifacts Content Addressable Storage API ($CHAINLOOP_ARTIFACT_CAS_API) (default "api.cas.chainloop.dev:443")
--artifact-cas-ca string    CUSTOM CA file for the Artifacts CAS API (optional) ($CHAINLOOP_ARTIFACT_CAS_API_CA)
-c, --config string             Path to an existing config file (default is $HOME/.config/chainloop/config.toml)
--control-plane string      URL for the Control Plane API ($CHAINLOOP_CONTROL_PLANE_API) (default "api.cp.chainloop.dev:443")
--control-plane-ca string   CUSTOM CA file for the Control Plane API (optional) ($CHAINLOOP_CONTROL_PLANE_API_CA)
--debug                     Enable debug/verbose logging mode
-i, --insecure                  Skip TLS transport during connection to the control plane ($CHAINLOOP_API_INSECURE)
-n, --org string                organization name
-o, --output string             Output format, valid options are json and table (default "table")
-t, --token string              API token. NOTE: Alternatively use the env variable CHAINLOOP_TOKEN
-y, --yes                       Skip confirmation
```

### chainloop workflow list

List existing Workflows

```
chainloop workflow list [flags]
```

Examples

```
Let the default pagination apply
chainloop workflow list

Specify the page and page size
chainloop workflow list --page 2 --limit 10

Output in json format to paginate using scripts
chainloop workflow list --page 2 --limit 10 --output json

Show the full report
chainloop workflow list --full

```

Options

```
--full        show the full report
-h, --help        help for list
--limit int   number of items to show (default 50)
--page int    page number (default 1)
```

Options inherited from parent commands

```
--artifact-cas string       URL for the Artifacts Content Addressable Storage API ($CHAINLOOP_ARTIFACT_CAS_API) (default "api.cas.chainloop.dev:443")
--artifact-cas-ca string    CUSTOM CA file for the Artifacts CAS API (optional) ($CHAINLOOP_ARTIFACT_CAS_API_CA)
-c, --config string             Path to an existing config file (default is $HOME/.config/chainloop/config.toml)
--control-plane string      URL for the Control Plane API ($CHAINLOOP_CONTROL_PLANE_API) (default "api.cp.chainloop.dev:443")
--control-plane-ca string   CUSTOM CA file for the Control Plane API (optional) ($CHAINLOOP_CONTROL_PLANE_API_CA)
--debug                     Enable debug/verbose logging mode
-i, --insecure                  Skip TLS transport during connection to the control plane ($CHAINLOOP_API_INSECURE)
-n, --org string                organization name
-o, --output string             Output format, valid options are json and table (default "table")
-t, --token string              API token. NOTE: Alternatively use the env variable CHAINLOOP_TOKEN
-y, --yes                       Skip confirmation
```

### chainloop workflow update

Update an existing workflow

```
chainloop workflow update [flags]
```

Options

```
--contract string      the name of an existing contract
--description string   workflow description
-h, --help                 help for update
--name string          workflow name
--project string       project name
--public               is the workflow public
--team string          team name
```

Options inherited from parent commands

```
--artifact-cas string       URL for the Artifacts Content Addressable Storage API ($CHAINLOOP_ARTIFACT_CAS_API) (default "api.cas.chainloop.dev:443")
--artifact-cas-ca string    CUSTOM CA file for the Artifacts CAS API (optional) ($CHAINLOOP_ARTIFACT_CAS_API_CA)
-c, --config string             Path to an existing config file (default is $HOME/.config/chainloop/config.toml)
--control-plane string      URL for the Control Plane API ($CHAINLOOP_CONTROL_PLANE_API) (default "api.cp.chainloop.dev:443")
--control-plane-ca string   CUSTOM CA file for the Control Plane API (optional) ($CHAINLOOP_CONTROL_PLANE_API_CA)
--debug                     Enable debug/verbose logging mode
-i, --insecure                  Skip TLS transport during connection to the control plane ($CHAINLOOP_API_INSECURE)
-n, --org string                organization name
-o, --output string             Output format, valid options are json and table (default "table")
-t, --token string              API token. NOTE: Alternatively use the env variable CHAINLOOP_TOKEN
-y, --yes                       Skip confirmation
```

### chainloop workflow workflow-run

Workflow Runs related operations

Options

```
-h, --help   help for workflow-run
```

Options inherited from parent commands

```
--artifact-cas string       URL for the Artifacts Content Addressable Storage API ($CHAINLOOP_ARTIFACT_CAS_API) (default "api.cas.chainloop.dev:443")
--artifact-cas-ca string    CUSTOM CA file for the Artifacts CAS API (optional) ($CHAINLOOP_ARTIFACT_CAS_API_CA)
-c, --config string             Path to an existing config file (default is $HOME/.config/chainloop/config.toml)
--control-plane string      URL for the Control Plane API ($CHAINLOOP_CONTROL_PLANE_API) (default "api.cp.chainloop.dev:443")
--control-plane-ca string   CUSTOM CA file for the Control Plane API (optional) ($CHAINLOOP_CONTROL_PLANE_API_CA)
--debug                     Enable debug/verbose logging mode
-i, --insecure                  Skip TLS transport during connection to the control plane ($CHAINLOOP_API_INSECURE)
-n, --org string                organization name
-o, --output string             Output format, valid options are json and table (default "table")
-t, --token string              API token. NOTE: Alternatively use the env variable CHAINLOOP_TOKEN
-y, --yes                       Skip confirmation
```

#### chainloop workflow workflow-run describe

View a Workflow Run

```
chainloop workflow workflow-run describe [flags]
```

Options

```
--cert string         public certificate in PEM format to be used to verify the attestation
--cert-chain string   certificate chain (intermediates, root) in PEM format to be used to verify the attestation
-d, --digest string       content digest of the attestation
-h, --help                help for describe
--id string           workflow Run ID
--key string          public key used to verify the attestation. Note: You can also use env variable CHAINLOOP_SIGNING_PUBLIC_KEY
--verify              verify the attestation
```

Options inherited from parent commands

```
--artifact-cas string       URL for the Artifacts Content Addressable Storage API ($CHAINLOOP_ARTIFACT_CAS_API) (default "api.cas.chainloop.dev:443")
--artifact-cas-ca string    CUSTOM CA file for the Artifacts CAS API (optional) ($CHAINLOOP_ARTIFACT_CAS_API_CA)
-c, --config string             Path to an existing config file (default is $HOME/.config/chainloop/config.toml)
--control-plane string      URL for the Control Plane API ($CHAINLOOP_CONTROL_PLANE_API) (default "api.cp.chainloop.dev:443")
--control-plane-ca string   CUSTOM CA file for the Control Plane API (optional) ($CHAINLOOP_CONTROL_PLANE_API_CA)
--debug                     Enable debug/verbose logging mode
-i, --insecure                  Skip TLS transport during connection to the control plane ($CHAINLOOP_API_INSECURE)
-n, --org string                organization name
-o, --output string             output format, valid options are table, json, attestation, statement or payload-pae (default "table")
-t, --token string              API token. NOTE: Alternatively use the env variable CHAINLOOP_TOKEN
-y, --yes                       Skip confirmation
```

#### chainloop workflow workflow-run help

Help about any command

Synopsis

Help provides help for any command in the application.
Simply type workflow-run help [path to command] for full details.

```
chainloop workflow workflow-run help [command] [flags]
```

Options

```
-h, --help   help for help
```

Options inherited from parent commands

```
--artifact-cas string       URL for the Artifacts Content Addressable Storage API ($CHAINLOOP_ARTIFACT_CAS_API) (default "api.cas.chainloop.dev:443")
--artifact-cas-ca string    CUSTOM CA file for the Artifacts CAS API (optional) ($CHAINLOOP_ARTIFACT_CAS_API_CA)
-c, --config string             Path to an existing config file (default is $HOME/.config/chainloop/config.toml)
--control-plane string      URL for the Control Plane API ($CHAINLOOP_CONTROL_PLANE_API) (default "api.cp.chainloop.dev:443")
--control-plane-ca string   CUSTOM CA file for the Control Plane API (optional) ($CHAINLOOP_CONTROL_PLANE_API_CA)
--debug                     Enable debug/verbose logging mode
-i, --insecure                  Skip TLS transport during connection to the control plane ($CHAINLOOP_API_INSECURE)
-n, --org string                organization name
-o, --output string             Output format, valid options are json and table (default "table")
-t, --token string              API token. NOTE: Alternatively use the env variable CHAINLOOP_TOKEN
-y, --yes                       Skip confirmation
```

#### chainloop workflow workflow-run list

List workflow runs

```
chainloop workflow workflow-run list [flags]
```

Options

```
--full              full report
-h, --help              help for list
--limit int         number of items to show (default 50)
--next string       cursor to load the next page
--project string    project name
--status string     filter by workflow run status: [CANCELLED EXPIRED FAILED INITIALIZED SUCCEEDED]
--workflow string   workflow name
```

Options inherited from parent commands

```
--artifact-cas string       URL for the Artifacts Content Addressable Storage API ($CHAINLOOP_ARTIFACT_CAS_API) (default "api.cas.chainloop.dev:443")
--artifact-cas-ca string    CUSTOM CA file for the Artifacts CAS API (optional) ($CHAINLOOP_ARTIFACT_CAS_API_CA)
-c, --config string             Path to an existing config file (default is $HOME/.config/chainloop/config.toml)
--control-plane string      URL for the Control Plane API ($CHAINLOOP_CONTROL_PLANE_API) (default "api.cp.chainloop.dev:443")
--control-plane-ca string   CUSTOM CA file for the Control Plane API (optional) ($CHAINLOOP_CONTROL_PLANE_API_CA)
--debug                     Enable debug/verbose logging mode
-i, --insecure                  Skip TLS transport during connection to the control plane ($CHAINLOOP_API_INSECURE)
-n, --org string                organization name
-o, --output string             Output format, valid options are json and table (default "table")
-t, --token string              API token. NOTE: Alternatively use the env variable CHAINLOOP_TOKEN
-y, --yes                       Skip confirmation
```
<|MERGE_RESOLUTION|>--- conflicted
+++ resolved
@@ -2784,7 +2784,6 @@
 -y, --yes                       Skip confirmation
 ```
 
-<<<<<<< HEAD
 #### chainloop policy develop eval
 
 Evaluate policy against provided material
@@ -2805,52 +2804,34 @@
 
 Evaluate policy against a material file
 chainloop policy eval --material sbom.json --kind SBOM_CYCLONEDX_JSON --annotations key1=value1,key2=value2
-=======
-#### chainloop policy develop help
-
-Help about any command
-
-Synopsis
-
-Help provides help for any command in the application.
-Simply type develop help [path to command] for full details.
-
-```
-chainloop policy develop help [command] [flags]
->>>>>>> 751a509a
-```
-
-Options
-
-```
-<<<<<<< HEAD
+```
+
+Options
+
+```
 --annotations strings   key-value pairs of annotations (key=value)
 -h, --help                  help for eval
 --kind string           kind of the material: ["ARTIFACT" "ATTESTATION" "BLACKDUCK_SCA_JSON" "CHAINLOOP_RUNNER_CONTEXT" "CONTAINER_IMAGE" "CSAF_INFORMATIONAL_ADVISORY" "CSAF_SECURITY_ADVISORY" "CSAF_SECURITY_INCIDENT_RESPONSE" "CSAF_VEX" "EVIDENCE" "GHAS_CODE_SCAN" "GHAS_DEPENDENCY_SCAN" "GHAS_SECRET_SCAN" "GITLAB_SECURITY_REPORT" "HELM_CHART" "JACOCO_XML" "JUNIT_XML" "OPENVEX" "SARIF" "SBOM_CYCLONEDX_JSON" "SBOM_SPDX_JSON" "SLSA_PROVENANCE" "STRING" "TWISTCLI_SCAN_JSON" "ZAP_DAST_ZIP"]
 --material string       path to material or attestation file
 --policy string         path to custom policy file (defaults to policy.yaml)
-=======
--h, --help   help for help
->>>>>>> 751a509a
-```
-
-Options inherited from parent commands
-
-```
---artifact-cas string       URL for the Artifacts Content Addressable Storage API ($CHAINLOOP_ARTIFACT_CAS_API) (default "api.cas.chainloop.dev:443")
---artifact-cas-ca string    CUSTOM CA file for the Artifacts CAS API (optional) ($CHAINLOOP_ARTIFACT_CAS_API_CA)
--c, --config string             Path to an existing config file (default is $HOME/.config/chainloop/config.toml)
---control-plane string      URL for the Control Plane API ($CHAINLOOP_CONTROL_PLANE_API) (default "api.cp.chainloop.dev:443")
---control-plane-ca string   CUSTOM CA file for the Control Plane API (optional) ($CHAINLOOP_CONTROL_PLANE_API_CA)
---debug                     Enable debug/verbose logging mode
--i, --insecure                  Skip TLS transport during connection to the control plane ($CHAINLOOP_API_INSECURE)
--n, --org string                organization name
--o, --output string             Output format, valid options are json and table (default "table")
--t, --token string              API token. NOTE: Alternatively use the env variable CHAINLOOP_TOKEN
--y, --yes                       Skip confirmation
-```
-
-<<<<<<< HEAD
+```
+
+Options inherited from parent commands
+
+```
+--artifact-cas string       URL for the Artifacts Content Addressable Storage API ($CHAINLOOP_ARTIFACT_CAS_API) (default "api.cas.chainloop.dev:443")
+--artifact-cas-ca string    CUSTOM CA file for the Artifacts CAS API (optional) ($CHAINLOOP_ARTIFACT_CAS_API_CA)
+-c, --config string             Path to an existing config file (default is $HOME/.config/chainloop/config.toml)
+--control-plane string      URL for the Control Plane API ($CHAINLOOP_CONTROL_PLANE_API) (default "api.cp.chainloop.dev:443")
+--control-plane-ca string   CUSTOM CA file for the Control Plane API (optional) ($CHAINLOOP_CONTROL_PLANE_API_CA)
+--debug                     Enable debug/verbose logging mode
+-i, --insecure                  Skip TLS transport during connection to the control plane ($CHAINLOOP_API_INSECURE)
+-n, --org string                organization name
+-o, --output string             Output format, valid options are json and table (default "table")
+-t, --token string              API token. NOTE: Alternatively use the env variable CHAINLOOP_TOKEN
+-y, --yes                       Skip confirmation
+```
+
 #### chainloop policy develop help
 
 Help about any command
@@ -2862,7 +2843,30 @@
 
 ```
 chainloop policy develop help [command] [flags]
-=======
+```
+
+Options
+
+```
+-h, --help   help for help
+```
+
+Options inherited from parent commands
+
+```
+--artifact-cas string       URL for the Artifacts Content Addressable Storage API ($CHAINLOOP_ARTIFACT_CAS_API) (default "api.cas.chainloop.dev:443")
+--artifact-cas-ca string    CUSTOM CA file for the Artifacts CAS API (optional) ($CHAINLOOP_ARTIFACT_CAS_API_CA)
+-c, --config string             Path to an existing config file (default is $HOME/.config/chainloop/config.toml)
+--control-plane string      URL for the Control Plane API ($CHAINLOOP_CONTROL_PLANE_API) (default "api.cp.chainloop.dev:443")
+--control-plane-ca string   CUSTOM CA file for the Control Plane API (optional) ($CHAINLOOP_CONTROL_PLANE_API_CA)
+--debug                     Enable debug/verbose logging mode
+-i, --insecure                  Skip TLS transport during connection to the control plane ($CHAINLOOP_API_INSECURE)
+-n, --org string                organization name
+-o, --output string             Output format, valid options are json and table (default "table")
+-t, --token string              API token. NOTE: Alternatively use the env variable CHAINLOOP_TOKEN
+-y, --yes                       Skip confirmation
+```
+
 #### chainloop policy develop init
 
 Initialize a new policy
@@ -2885,22 +2889,17 @@
 
 Initialize in specific directory with embedded format and policy name
 chainloop policy develop init --directory ./policies --embedded --name mypolicy
->>>>>>> 751a509a
-```
-
-Options
-
-```
-<<<<<<< HEAD
--h, --help   help for help
-=======
+```
+
+Options
+
+```
 --description string   description of the policy
 --directory string     directory for policy
 --embedded             initialize an embedded policy (single YAML file)
 -f, --force                overwrite existing files
 -h, --help                 help for init
 --name string          name of the policy
->>>>>>> 751a509a
 ```
 
 Options inherited from parent commands
