---
title: CLI Command Reference
---

Chainloop CLI is a command-line tool designed to streamline the process of crafting, managing, and storing software supply chain attestations. The CLI enables developers to generate and submit evidence-such as build artifacts, SBOMs, 
and vulnerability reports-directly from their CI/CD workflows, ensuring compliance with organizational policies without introducing friction into the development process.

The CLI operates through a contract-based workflow. Security teams define workflow contracts specifying which types of evidence must be collected and how they should be validated. Developers then use the Chainloop CLI to initialize 
an attestation, add the required materials, and submit the attestation for validation and storage.

## chainloop artifact

Download or upload Artifacts to the CAS

Options

```
-h, --help   help for artifact
```

Options inherited from parent commands

```
--artifact-cas string       URL for the Artifacts Content Addressable Storage API ($CHAINLOOP_ARTIFACT_CAS_API) (default "api.cas.chainloop.dev:443")
--artifact-cas-ca string    CUSTOM CA file for the Artifacts CAS API (optional) ($CHAINLOOP_ARTIFACT_CAS_API_CA)
-c, --config string             Path to an existing config file (default is $HOME/.config/chainloop/config.toml)
--control-plane string      URL for the Control Plane API ($CHAINLOOP_CONTROL_PLANE_API) (default "api.cp.chainloop.dev:443")
--control-plane-ca string   CUSTOM CA file for the Control Plane API (optional) ($CHAINLOOP_CONTROL_PLANE_API_CA)
--debug                     Enable debug/verbose logging mode
-i, --insecure                  Skip TLS transport during connection to the control plane ($CHAINLOOP_API_INSECURE)
-n, --org string                organization name
-o, --output string             Output format, valid options are json and table (default "table")
-t, --token string              API token. NOTE: Alternatively use the env variable CHAINLOOP_TOKEN
-y, --yes                       Skip confirmation
```

### chainloop artifact download

download an artifact

```
chainloop artifact download [flags]
```

Options

```
-d, --digest string   digest of the file to download
-h, --help            help for download
--output file     The file to write a single asset to (use "-" to write to standard output
--path string     download path, default to current directory
```

Options inherited from parent commands

```
--artifact-cas string       URL for the Artifacts Content Addressable Storage API ($CHAINLOOP_ARTIFACT_CAS_API) (default "api.cas.chainloop.dev:443")
--artifact-cas-ca string    CUSTOM CA file for the Artifacts CAS API (optional) ($CHAINLOOP_ARTIFACT_CAS_API_CA)
-c, --config string             Path to an existing config file (default is $HOME/.config/chainloop/config.toml)
--control-plane string      URL for the Control Plane API ($CHAINLOOP_CONTROL_PLANE_API) (default "api.cp.chainloop.dev:443")
--control-plane-ca string   CUSTOM CA file for the Control Plane API (optional) ($CHAINLOOP_CONTROL_PLANE_API_CA)
--debug                     Enable debug/verbose logging mode
-i, --insecure                  Skip TLS transport during connection to the control plane ($CHAINLOOP_API_INSECURE)
-n, --org string                organization name
-t, --token string              API token. NOTE: Alternatively use the env variable CHAINLOOP_TOKEN
-y, --yes                       Skip confirmation
```

### chainloop artifact help

Help about any command

Synopsis

Help provides help for any command in the application.
Simply type artifact help [path to command] for full details.

```
chainloop artifact help [command] [flags]
```

Options

```
-h, --help   help for help
```

Options inherited from parent commands

```
--artifact-cas string       URL for the Artifacts Content Addressable Storage API ($CHAINLOOP_ARTIFACT_CAS_API) (default "api.cas.chainloop.dev:443")
--artifact-cas-ca string    CUSTOM CA file for the Artifacts CAS API (optional) ($CHAINLOOP_ARTIFACT_CAS_API_CA)
-c, --config string             Path to an existing config file (default is $HOME/.config/chainloop/config.toml)
--control-plane string      URL for the Control Plane API ($CHAINLOOP_CONTROL_PLANE_API) (default "api.cp.chainloop.dev:443")
--control-plane-ca string   CUSTOM CA file for the Control Plane API (optional) ($CHAINLOOP_CONTROL_PLANE_API_CA)
--debug                     Enable debug/verbose logging mode
-i, --insecure                  Skip TLS transport during connection to the control plane ($CHAINLOOP_API_INSECURE)
-n, --org string                organization name
-o, --output string             Output format, valid options are json and table (default "table")
-t, --token string              API token. NOTE: Alternatively use the env variable CHAINLOOP_TOKEN
-y, --yes                       Skip confirmation
```

### chainloop artifact upload

upload an artifact

```
chainloop artifact upload [flags]
```

Options

```
-f, --file string   path to file to upload
-h, --help          help for upload
```

Options inherited from parent commands

```
--artifact-cas string       URL for the Artifacts Content Addressable Storage API ($CHAINLOOP_ARTIFACT_CAS_API) (default "api.cas.chainloop.dev:443")
--artifact-cas-ca string    CUSTOM CA file for the Artifacts CAS API (optional) ($CHAINLOOP_ARTIFACT_CAS_API_CA)
-c, --config string             Path to an existing config file (default is $HOME/.config/chainloop/config.toml)
--control-plane string      URL for the Control Plane API ($CHAINLOOP_CONTROL_PLANE_API) (default "api.cp.chainloop.dev:443")
--control-plane-ca string   CUSTOM CA file for the Control Plane API (optional) ($CHAINLOOP_CONTROL_PLANE_API_CA)
--debug                     Enable debug/verbose logging mode
-i, --insecure                  Skip TLS transport during connection to the control plane ($CHAINLOOP_API_INSECURE)
-n, --org string                organization name
-o, --output string             Output format, valid options are json and table (default "table")
-t, --token string              API token. NOTE: Alternatively use the env variable CHAINLOOP_TOKEN
-y, --yes                       Skip confirmation
```

## chainloop attestation

Craft Software Supply Chain Attestations

Examples

```
Refer to https://docs.chainloop.dev/getting-started/attestation-crafting
```

Options

```
--graceful-exit             exit 0 in case of error. NOTE: this flag will be removed once Chainloop reaches 1.0
-h, --help                      help for attestation
--local-state-path string   path to store the attestation state locally, default: [tmpDir]/chainloop_attestation.tmp.json
```

Options inherited from parent commands

```
--artifact-cas string       URL for the Artifacts Content Addressable Storage API ($CHAINLOOP_ARTIFACT_CAS_API) (default "api.cas.chainloop.dev:443")
--artifact-cas-ca string    CUSTOM CA file for the Artifacts CAS API (optional) ($CHAINLOOP_ARTIFACT_CAS_API_CA)
-c, --config string             Path to an existing config file (default is $HOME/.config/chainloop/config.toml)
--control-plane string      URL for the Control Plane API ($CHAINLOOP_CONTROL_PLANE_API) (default "api.cp.chainloop.dev:443")
--control-plane-ca string   CUSTOM CA file for the Control Plane API (optional) ($CHAINLOOP_CONTROL_PLANE_API_CA)
--debug                     Enable debug/verbose logging mode
-i, --insecure                  Skip TLS transport during connection to the control plane ($CHAINLOOP_API_INSECURE)
-n, --org string                organization name
-o, --output string             Output format, valid options are json and table (default "table")
-t, --token string              API token. NOTE: Alternatively use the env variable CHAINLOOP_TOKEN
-y, --yes                       Skip confirmation
```

### chainloop attestation add

add a material to the attestation

```
chainloop attestation add [flags]
```

Examples

```
Add a material to the attestation that is defined in the contract
chainloop attestation add --name <material-name> --value <material-value>

Add a material to the attestation that is not defined in the contract but you know the kind
chainloop attestation add --kind <material-kind> --value <material-value>

Add a material to the attestation without specifying neither kind nor name enables automatic detection
chainloop attestation add --value <material-value>

Add a material by also providing a URL pointing to the material. It will be downloaded to a temporary folder first
chainloop attestation add --value https://example.com/sbom.json
```

Options

```
--annotation strings         additional annotation in the format of key=value
--attestation-id string      Unique identifier of the in-progress attestation
-h, --help                       help for add
--kind string                kind of the material to be recorded: ["ARTIFACT" "ATTESTATION" "BLACKDUCK_SCA_JSON" "CHAINLOOP_RUNNER_CONTEXT" "CONTAINER_IMAGE" "CSAF_INFORMATIONAL_ADVISORY" "CSAF_SECURITY_ADVISORY" "CSAF_SECURITY_INCIDENT_RESPONSE" "CSAF_VEX" "EVIDENCE" "GHAS_CODE_SCAN" "GHAS_DEPENDENCY_SCAN" "GHAS_SECRET_SCAN" "GITLAB_SECURITY_REPORT" "HELM_CHART" "JACOCO_XML" "JUNIT_XML" "OPENVEX" "SARIF" "SBOM_CYCLONEDX_JSON" "SBOM_SPDX_JSON" "SLSA_PROVENANCE" "STRING" "TWISTCLI_SCAN_JSON" "ZAP_DAST_ZIP"]
--name string                name of the material as shown in the contract
--registry-password string   registry password, ($CHAINLOOP_REGISTRY_PASSWORD)
--registry-server string     OCI repository server, ($CHAINLOOP_REGISTRY_SERVER)
--registry-username string   registry username, ($CHAINLOOP_REGISTRY_USERNAME)
--value string               value to be recorded
```

Options inherited from parent commands

```
--artifact-cas string       URL for the Artifacts Content Addressable Storage API ($CHAINLOOP_ARTIFACT_CAS_API) (default "api.cas.chainloop.dev:443")
--artifact-cas-ca string    CUSTOM CA file for the Artifacts CAS API (optional) ($CHAINLOOP_ARTIFACT_CAS_API_CA)
-c, --config string             Path to an existing config file (default is $HOME/.config/chainloop/config.toml)
--control-plane string      URL for the Control Plane API ($CHAINLOOP_CONTROL_PLANE_API) (default "api.cp.chainloop.dev:443")
--control-plane-ca string   CUSTOM CA file for the Control Plane API (optional) ($CHAINLOOP_CONTROL_PLANE_API_CA)
--debug                     Enable debug/verbose logging mode
--graceful-exit             exit 0 in case of error. NOTE: this flag will be removed once Chainloop reaches 1.0
-i, --insecure                  Skip TLS transport during connection to the control plane ($CHAINLOOP_API_INSECURE)
--local-state-path string   path to store the attestation state locally, default: [tmpDir]/chainloop_attestation.tmp.json
-n, --org string                organization name
-o, --output string             Output format, valid options are json and table (default "table")
-t, --token string              API token. NOTE: Alternatively use the env variable CHAINLOOP_TOKEN
-y, --yes                       Skip confirmation
```

### chainloop attestation help

Help about any command

Synopsis

Help provides help for any command in the application.
Simply type attestation help [path to command] for full details.

```
chainloop attestation help [command] [flags]
```

Options

```
-h, --help   help for help
```

Options inherited from parent commands

```
--artifact-cas string       URL for the Artifacts Content Addressable Storage API ($CHAINLOOP_ARTIFACT_CAS_API) (default "api.cas.chainloop.dev:443")
--artifact-cas-ca string    CUSTOM CA file for the Artifacts CAS API (optional) ($CHAINLOOP_ARTIFACT_CAS_API_CA)
-c, --config string             Path to an existing config file (default is $HOME/.config/chainloop/config.toml)
--control-plane string      URL for the Control Plane API ($CHAINLOOP_CONTROL_PLANE_API) (default "api.cp.chainloop.dev:443")
--control-plane-ca string   CUSTOM CA file for the Control Plane API (optional) ($CHAINLOOP_CONTROL_PLANE_API_CA)
--debug                     Enable debug/verbose logging mode
--graceful-exit             exit 0 in case of error. NOTE: this flag will be removed once Chainloop reaches 1.0
-i, --insecure                  Skip TLS transport during connection to the control plane ($CHAINLOOP_API_INSECURE)
--local-state-path string   path to store the attestation state locally, default: [tmpDir]/chainloop_attestation.tmp.json
-n, --org string                organization name
-o, --output string             Output format, valid options are json and table (default "table")
-t, --token string              API token. NOTE: Alternatively use the env variable CHAINLOOP_TOKEN
-y, --yes                       Skip confirmation
```

### chainloop attestation init

start attestation crafting process

```
chainloop attestation init [flags]
```

Options

```
--contract string         name of an existing contract or the path/URL to a contract file, to attach it to the auto-created workflow (it doesn't update an existing one)
--contract-revision int   revision of the contract to retrieve, "latest" by default
--dry-run                 do not record attestation in the control plane, useful for development
-h, --help                    help for init
--project string          name of the project of this workflow
--release                 promote the provided version as a release
--remote-state            Store the attestation state remotely
-f, --replace                 replace any existing in-progress attestation
--version string          project version, i.e 0.1.0
--workflow string         name of the workflow to run the attestation
```

Options inherited from parent commands

```
--artifact-cas string       URL for the Artifacts Content Addressable Storage API ($CHAINLOOP_ARTIFACT_CAS_API) (default "api.cas.chainloop.dev:443")
--artifact-cas-ca string    CUSTOM CA file for the Artifacts CAS API (optional) ($CHAINLOOP_ARTIFACT_CAS_API_CA)
-c, --config string             Path to an existing config file (default is $HOME/.config/chainloop/config.toml)
--control-plane string      URL for the Control Plane API ($CHAINLOOP_CONTROL_PLANE_API) (default "api.cp.chainloop.dev:443")
--control-plane-ca string   CUSTOM CA file for the Control Plane API (optional) ($CHAINLOOP_CONTROL_PLANE_API_CA)
--debug                     Enable debug/verbose logging mode
--graceful-exit             exit 0 in case of error. NOTE: this flag will be removed once Chainloop reaches 1.0
-i, --insecure                  Skip TLS transport during connection to the control plane ($CHAINLOOP_API_INSECURE)
--local-state-path string   path to store the attestation state locally, default: [tmpDir]/chainloop_attestation.tmp.json
-n, --org string                organization name
-o, --output string             Output format, valid options are json and table (default "table")
-t, --token string              API token. NOTE: Alternatively use the env variable CHAINLOOP_TOKEN
-y, --yes                       Skip confirmation
```

### chainloop attestation push

generate and push the attestation to the control plane

```
chainloop attestation push [flags]
```

Examples

```
chainloop attestation push --key <key path>|<env://VAR_NAME> --token [chainloop-token] --annotation key=value,key2=val2

sign the resulting attestation using a cosign key present in the filesystem and stdin for the passphrase
NOTE that the --token flag can be replaced by having the CHAINLOOP_TOKEN env variable
chainloop attestation push --key cosign.key --token [chainloop-token]

or retrieve the key from an environment variable containing the private key
chainloop attestation push --key env://[ENV_VAR]

The passphrase can be retrieved from a well-known environment variable
export CHAINLOOP_SIGNING_PASSWORD="my cosign key passphrase"
chainloop attestation push --key cosign.key

You can provide values for the annotations that have previously defined in the contract for example
chainloop attestation push --annotation key=value --annotation key2=value2
Or alternatively
chainloop attestation push --annotation key=value,key2=value2
```

Options

```
--annotation strings              additional annotation in the format of key=value
--attestation-id string           Unique identifier of the in-progress attestation
--bundle string                   output a Sigstore bundle to the provided path
--exception-bypass-policy-check   do not fail this command on policy violations enforcement
-h, --help                            help for push
-k, --key string                      reference (path or env variable name) to the cosign or KMS key that will be used to sign the attestation
--signserver-ca-path string       custom CA to be used for SignServer TLS connection
--signserver-client-cert string   path to client certificate in PEM format for authenticated SignServer TLS connection
--signserver-client-pass string   certificate passphrase for authenticated SignServer TLS connection
```

Options inherited from parent commands

```
--artifact-cas string       URL for the Artifacts Content Addressable Storage API ($CHAINLOOP_ARTIFACT_CAS_API) (default "api.cas.chainloop.dev:443")
--artifact-cas-ca string    CUSTOM CA file for the Artifacts CAS API (optional) ($CHAINLOOP_ARTIFACT_CAS_API_CA)
-c, --config string             Path to an existing config file (default is $HOME/.config/chainloop/config.toml)
--control-plane string      URL for the Control Plane API ($CHAINLOOP_CONTROL_PLANE_API) (default "api.cp.chainloop.dev:443")
--control-plane-ca string   CUSTOM CA file for the Control Plane API (optional) ($CHAINLOOP_CONTROL_PLANE_API_CA)
--debug                     Enable debug/verbose logging mode
--graceful-exit             exit 0 in case of error. NOTE: this flag will be removed once Chainloop reaches 1.0
-i, --insecure                  Skip TLS transport during connection to the control plane ($CHAINLOOP_API_INSECURE)
--local-state-path string   path to store the attestation state locally, default: [tmpDir]/chainloop_attestation.tmp.json
-n, --org string                organization name
-o, --output string             Output format, valid options are json and table (default "table")
-t, --token string              API token. NOTE: Alternatively use the env variable CHAINLOOP_TOKEN
-y, --yes                       Skip confirmation
```

### chainloop attestation reset

mark current attestation process as canceled or failed

```
chainloop attestation reset [flags]
```

Options

```
--attestation-id string   Unique identifier of the in-progress attestation
-h, --help                    help for reset
--reason string           reset reason
--trigger string          trigger for the reset, valid options are "failure" and "cancellation" (default "failure")
```

Options inherited from parent commands

```
--artifact-cas string       URL for the Artifacts Content Addressable Storage API ($CHAINLOOP_ARTIFACT_CAS_API) (default "api.cas.chainloop.dev:443")
--artifact-cas-ca string    CUSTOM CA file for the Artifacts CAS API (optional) ($CHAINLOOP_ARTIFACT_CAS_API_CA)
-c, --config string             Path to an existing config file (default is $HOME/.config/chainloop/config.toml)
--control-plane string      URL for the Control Plane API ($CHAINLOOP_CONTROL_PLANE_API) (default "api.cp.chainloop.dev:443")
--control-plane-ca string   CUSTOM CA file for the Control Plane API (optional) ($CHAINLOOP_CONTROL_PLANE_API_CA)
--debug                     Enable debug/verbose logging mode
--graceful-exit             exit 0 in case of error. NOTE: this flag will be removed once Chainloop reaches 1.0
-i, --insecure                  Skip TLS transport during connection to the control plane ($CHAINLOOP_API_INSECURE)
--local-state-path string   path to store the attestation state locally, default: [tmpDir]/chainloop_attestation.tmp.json
-n, --org string                organization name
-o, --output string             Output format, valid options are json and table (default "table")
-t, --token string              API token. NOTE: Alternatively use the env variable CHAINLOOP_TOKEN
-y, --yes                       Skip confirmation
```

### chainloop attestation status

check the status of the current attestation process

```
chainloop attestation status [flags]
```

Options

```
--attestation-id string   Unique identifier of the in-progress attestation
--full                    full report including current recorded values
-h, --help                    help for status
```

Options inherited from parent commands

```
--artifact-cas string       URL for the Artifacts Content Addressable Storage API ($CHAINLOOP_ARTIFACT_CAS_API) (default "api.cas.chainloop.dev:443")
--artifact-cas-ca string    CUSTOM CA file for the Artifacts CAS API (optional) ($CHAINLOOP_ARTIFACT_CAS_API_CA)
-c, --config string             Path to an existing config file (default is $HOME/.config/chainloop/config.toml)
--control-plane string      URL for the Control Plane API ($CHAINLOOP_CONTROL_PLANE_API) (default "api.cp.chainloop.dev:443")
--control-plane-ca string   CUSTOM CA file for the Control Plane API (optional) ($CHAINLOOP_CONTROL_PLANE_API_CA)
--debug                     Enable debug/verbose logging mode
--graceful-exit             exit 0 in case of error. NOTE: this flag will be removed once Chainloop reaches 1.0
-i, --insecure                  Skip TLS transport during connection to the control plane ($CHAINLOOP_API_INSECURE)
--local-state-path string   path to store the attestation state locally, default: [tmpDir]/chainloop_attestation.tmp.json
-n, --org string                organization name
-o, --output string             Output format, valid options are json and table (default "table")
-t, --token string              API token. NOTE: Alternatively use the env variable CHAINLOOP_TOKEN
-y, --yes                       Skip confirmation
```

### chainloop attestation verify

verify an attestation

Synopsis

Verify an attestation by validating its validation material against the configured trusted root

```
chainloop attestation verify file-or-url
```

Examples

```
verify local attestation
chainloop attestation verify --bundle attestation.json

verify an attestation stored in an https endpoint
chainloop attestation verify -b https://myrepository/attestation.json
```

Options

```
-b, --bundle string   bundle path or URL
-h, --help            help for verify
```

Options inherited from parent commands

```
--artifact-cas string       URL for the Artifacts Content Addressable Storage API ($CHAINLOOP_ARTIFACT_CAS_API) (default "api.cas.chainloop.dev:443")
--artifact-cas-ca string    CUSTOM CA file for the Artifacts CAS API (optional) ($CHAINLOOP_ARTIFACT_CAS_API_CA)
-c, --config string             Path to an existing config file (default is $HOME/.config/chainloop/config.toml)
--control-plane string      URL for the Control Plane API ($CHAINLOOP_CONTROL_PLANE_API) (default "api.cp.chainloop.dev:443")
--control-plane-ca string   CUSTOM CA file for the Control Plane API (optional) ($CHAINLOOP_CONTROL_PLANE_API_CA)
--debug                     Enable debug/verbose logging mode
--graceful-exit             exit 0 in case of error. NOTE: this flag will be removed once Chainloop reaches 1.0
-i, --insecure                  Skip TLS transport during connection to the control plane ($CHAINLOOP_API_INSECURE)
--local-state-path string   path to store the attestation state locally, default: [tmpDir]/chainloop_attestation.tmp.json
-n, --org string                organization name
-o, --output string             Output format, valid options are json and table (default "table")
-t, --token string              API token. NOTE: Alternatively use the env variable CHAINLOOP_TOKEN
-y, --yes                       Skip confirmation
```

## chainloop auth

Authenticate with the Control Plane

Options

```
-h, --help   help for auth
```

Options inherited from parent commands

```
--artifact-cas string       URL for the Artifacts Content Addressable Storage API ($CHAINLOOP_ARTIFACT_CAS_API) (default "api.cas.chainloop.dev:443")
--artifact-cas-ca string    CUSTOM CA file for the Artifacts CAS API (optional) ($CHAINLOOP_ARTIFACT_CAS_API_CA)
-c, --config string             Path to an existing config file (default is $HOME/.config/chainloop/config.toml)
--control-plane string      URL for the Control Plane API ($CHAINLOOP_CONTROL_PLANE_API) (default "api.cp.chainloop.dev:443")
--control-plane-ca string   CUSTOM CA file for the Control Plane API (optional) ($CHAINLOOP_CONTROL_PLANE_API_CA)
--debug                     Enable debug/verbose logging mode
-i, --insecure                  Skip TLS transport during connection to the control plane ($CHAINLOOP_API_INSECURE)
-n, --org string                organization name
-o, --output string             Output format, valid options are json and table (default "table")
-t, --token string              API token. NOTE: Alternatively use the env variable CHAINLOOP_TOKEN
-y, --yes                       Skip confirmation
```

### chainloop auth delete-account

delete your account

```
chainloop auth delete-account [flags]
```

Options

```
-h, --help   help for delete-account
```

Options inherited from parent commands

```
--artifact-cas string       URL for the Artifacts Content Addressable Storage API ($CHAINLOOP_ARTIFACT_CAS_API) (default "api.cas.chainloop.dev:443")
--artifact-cas-ca string    CUSTOM CA file for the Artifacts CAS API (optional) ($CHAINLOOP_ARTIFACT_CAS_API_CA)
-c, --config string             Path to an existing config file (default is $HOME/.config/chainloop/config.toml)
--control-plane string      URL for the Control Plane API ($CHAINLOOP_CONTROL_PLANE_API) (default "api.cp.chainloop.dev:443")
--control-plane-ca string   CUSTOM CA file for the Control Plane API (optional) ($CHAINLOOP_CONTROL_PLANE_API_CA)
--debug                     Enable debug/verbose logging mode
-i, --insecure                  Skip TLS transport during connection to the control plane ($CHAINLOOP_API_INSECURE)
-n, --org string                organization name
-o, --output string             Output format, valid options are json and table (default "table")
-t, --token string              API token. NOTE: Alternatively use the env variable CHAINLOOP_TOKEN
-y, --yes                       Skip confirmation
```

### chainloop auth help

Help about any command

Synopsis

Help provides help for any command in the application.
Simply type auth help [path to command] for full details.

```
chainloop auth help [command] [flags]
```

Options

```
-h, --help   help for help
```

Options inherited from parent commands

```
--artifact-cas string       URL for the Artifacts Content Addressable Storage API ($CHAINLOOP_ARTIFACT_CAS_API) (default "api.cas.chainloop.dev:443")
--artifact-cas-ca string    CUSTOM CA file for the Artifacts CAS API (optional) ($CHAINLOOP_ARTIFACT_CAS_API_CA)
-c, --config string             Path to an existing config file (default is $HOME/.config/chainloop/config.toml)
--control-plane string      URL for the Control Plane API ($CHAINLOOP_CONTROL_PLANE_API) (default "api.cp.chainloop.dev:443")
--control-plane-ca string   CUSTOM CA file for the Control Plane API (optional) ($CHAINLOOP_CONTROL_PLANE_API_CA)
--debug                     Enable debug/verbose logging mode
-i, --insecure                  Skip TLS transport during connection to the control plane ($CHAINLOOP_API_INSECURE)
-n, --org string                organization name
-o, --output string             Output format, valid options are json and table (default "table")
-t, --token string              API token. NOTE: Alternatively use the env variable CHAINLOOP_TOKEN
-y, --yes                       Skip confirmation
```

### chainloop auth login

authenticate the CLI with the Control Plane

```
chainloop auth login [flags]
```

Options

```
-h, --help           help for login
--skip-browser   perform a headless login process without opening a browser
```

Options inherited from parent commands

```
--artifact-cas string       URL for the Artifacts Content Addressable Storage API ($CHAINLOOP_ARTIFACT_CAS_API) (default "api.cas.chainloop.dev:443")
--artifact-cas-ca string    CUSTOM CA file for the Artifacts CAS API (optional) ($CHAINLOOP_ARTIFACT_CAS_API_CA)
-c, --config string             Path to an existing config file (default is $HOME/.config/chainloop/config.toml)
--control-plane string      URL for the Control Plane API ($CHAINLOOP_CONTROL_PLANE_API) (default "api.cp.chainloop.dev:443")
--control-plane-ca string   CUSTOM CA file for the Control Plane API (optional) ($CHAINLOOP_CONTROL_PLANE_API_CA)
--debug                     Enable debug/verbose logging mode
-i, --insecure                  Skip TLS transport during connection to the control plane ($CHAINLOOP_API_INSECURE)
-n, --org string                organization name
-o, --output string             Output format, valid options are json and table (default "table")
-t, --token string              API token. NOTE: Alternatively use the env variable CHAINLOOP_TOKEN
-y, --yes                       Skip confirmation
```

## chainloop cas-backend

Operations on Artifact CAS backends

Options

```
-h, --help   help for cas-backend
```

Options inherited from parent commands

```
--artifact-cas string       URL for the Artifacts Content Addressable Storage API ($CHAINLOOP_ARTIFACT_CAS_API) (default "api.cas.chainloop.dev:443")
--artifact-cas-ca string    CUSTOM CA file for the Artifacts CAS API (optional) ($CHAINLOOP_ARTIFACT_CAS_API_CA)
-c, --config string             Path to an existing config file (default is $HOME/.config/chainloop/config.toml)
--control-plane string      URL for the Control Plane API ($CHAINLOOP_CONTROL_PLANE_API) (default "api.cp.chainloop.dev:443")
--control-plane-ca string   CUSTOM CA file for the Control Plane API (optional) ($CHAINLOOP_CONTROL_PLANE_API_CA)
--debug                     Enable debug/verbose logging mode
-i, --insecure                  Skip TLS transport during connection to the control plane ($CHAINLOOP_API_INSECURE)
-n, --org string                organization name
-o, --output string             Output format, valid options are json and table (default "table")
-t, --token string              API token. NOTE: Alternatively use the env variable CHAINLOOP_TOKEN
-y, --yes                       Skip confirmation
```

### chainloop cas-backend add

Add a new Artifact CAS backend

Options

```
--default              set the backend as default in your organization
--description string   descriptive information for this registration
-h, --help                 help for add
--name string          CAS backend name
```

Options inherited from parent commands

```
--artifact-cas string       URL for the Artifacts Content Addressable Storage API ($CHAINLOOP_ARTIFACT_CAS_API) (default "api.cas.chainloop.dev:443")
--artifact-cas-ca string    CUSTOM CA file for the Artifacts CAS API (optional) ($CHAINLOOP_ARTIFACT_CAS_API_CA)
-c, --config string             Path to an existing config file (default is $HOME/.config/chainloop/config.toml)
--control-plane string      URL for the Control Plane API ($CHAINLOOP_CONTROL_PLANE_API) (default "api.cp.chainloop.dev:443")
--control-plane-ca string   CUSTOM CA file for the Control Plane API (optional) ($CHAINLOOP_CONTROL_PLANE_API_CA)
--debug                     Enable debug/verbose logging mode
-i, --insecure                  Skip TLS transport during connection to the control plane ($CHAINLOOP_API_INSECURE)
-n, --org string                organization name
-o, --output string             Output format, valid options are json and table (default "table")
-t, --token string              API token. NOTE: Alternatively use the env variable CHAINLOOP_TOKEN
-y, --yes                       Skip confirmation
```

#### chainloop cas-backend add aws-s3

Register a AWS S3 storage bucket

```
chainloop cas-backend add aws-s3 [flags]
```

Options

```
--access-key-id string       AWS Access Key ID
--bucket string              S3 bucket name
--endpoint string            Custom Endpoint URL for other S3 compatible backends i.e MinIO
-h, --help                       help for aws-s3
--region string              AWS region for the bucket
--secret-access-key string   AWS Secret Access Key
```

Options inherited from parent commands

```
--artifact-cas string       URL for the Artifacts Content Addressable Storage API ($CHAINLOOP_ARTIFACT_CAS_API) (default "api.cas.chainloop.dev:443")
--artifact-cas-ca string    CUSTOM CA file for the Artifacts CAS API (optional) ($CHAINLOOP_ARTIFACT_CAS_API_CA)
-c, --config string             Path to an existing config file (default is $HOME/.config/chainloop/config.toml)
--control-plane string      URL for the Control Plane API ($CHAINLOOP_CONTROL_PLANE_API) (default "api.cp.chainloop.dev:443")
--control-plane-ca string   CUSTOM CA file for the Control Plane API (optional) ($CHAINLOOP_CONTROL_PLANE_API_CA)
--debug                     Enable debug/verbose logging mode
--default                   set the backend as default in your organization
--description string        descriptive information for this registration
-i, --insecure                  Skip TLS transport during connection to the control plane ($CHAINLOOP_API_INSECURE)
--name string               CAS backend name
-n, --org string                organization name
-o, --output string             Output format, valid options are json and table (default "table")
-t, --token string              API token. NOTE: Alternatively use the env variable CHAINLOOP_TOKEN
-y, --yes                       Skip confirmation
```

#### chainloop cas-backend add azure-blob

Register a Azure Blob Storage CAS Backend

```
chainloop cas-backend add azure-blob [flags]
```

Options

```
--client-id string         Service Principal Client ID
--client-secret string     Service Principal Client Secret
--container string         Storage Container Name (default "chainloop")
-h, --help                     help for azure-blob
--storage-account string   Storage Account Name
--tenant string            Active Directory Tenant ID
```

Options inherited from parent commands

```
--artifact-cas string       URL for the Artifacts Content Addressable Storage API ($CHAINLOOP_ARTIFACT_CAS_API) (default "api.cas.chainloop.dev:443")
--artifact-cas-ca string    CUSTOM CA file for the Artifacts CAS API (optional) ($CHAINLOOP_ARTIFACT_CAS_API_CA)
-c, --config string             Path to an existing config file (default is $HOME/.config/chainloop/config.toml)
--control-plane string      URL for the Control Plane API ($CHAINLOOP_CONTROL_PLANE_API) (default "api.cp.chainloop.dev:443")
--control-plane-ca string   CUSTOM CA file for the Control Plane API (optional) ($CHAINLOOP_CONTROL_PLANE_API_CA)
--debug                     Enable debug/verbose logging mode
--default                   set the backend as default in your organization
--description string        descriptive information for this registration
-i, --insecure                  Skip TLS transport during connection to the control plane ($CHAINLOOP_API_INSECURE)
--name string               CAS backend name
-n, --org string                organization name
-o, --output string             Output format, valid options are json and table (default "table")
-t, --token string              API token. NOTE: Alternatively use the env variable CHAINLOOP_TOKEN
-y, --yes                       Skip confirmation
```

#### chainloop cas-backend add help

Help about any command

Synopsis

Help provides help for any command in the application.
Simply type add help [path to command] for full details.

```
chainloop cas-backend add help [command] [flags]
```

Options

```
-h, --help   help for help
```

Options inherited from parent commands

```
--artifact-cas string       URL for the Artifacts Content Addressable Storage API ($CHAINLOOP_ARTIFACT_CAS_API) (default "api.cas.chainloop.dev:443")
--artifact-cas-ca string    CUSTOM CA file for the Artifacts CAS API (optional) ($CHAINLOOP_ARTIFACT_CAS_API_CA)
-c, --config string             Path to an existing config file (default is $HOME/.config/chainloop/config.toml)
--control-plane string      URL for the Control Plane API ($CHAINLOOP_CONTROL_PLANE_API) (default "api.cp.chainloop.dev:443")
--control-plane-ca string   CUSTOM CA file for the Control Plane API (optional) ($CHAINLOOP_CONTROL_PLANE_API_CA)
--debug                     Enable debug/verbose logging mode
--default                   set the backend as default in your organization
--description string        descriptive information for this registration
-i, --insecure                  Skip TLS transport during connection to the control plane ($CHAINLOOP_API_INSECURE)
--name string               CAS backend name
-n, --org string                organization name
-o, --output string             Output format, valid options are json and table (default "table")
-t, --token string              API token. NOTE: Alternatively use the env variable CHAINLOOP_TOKEN
-y, --yes                       Skip confirmation
```

#### chainloop cas-backend add oci

Register a OCI CAS Backend

```
chainloop cas-backend add oci [flags]
```

Options

```
-h, --help              help for oci
-p, --password string   registry password
--repo string       FQDN repository name, including path
-u, --username string   registry username
```

Options inherited from parent commands

```
--artifact-cas string       URL for the Artifacts Content Addressable Storage API ($CHAINLOOP_ARTIFACT_CAS_API) (default "api.cas.chainloop.dev:443")
--artifact-cas-ca string    CUSTOM CA file for the Artifacts CAS API (optional) ($CHAINLOOP_ARTIFACT_CAS_API_CA)
-c, --config string             Path to an existing config file (default is $HOME/.config/chainloop/config.toml)
--control-plane string      URL for the Control Plane API ($CHAINLOOP_CONTROL_PLANE_API) (default "api.cp.chainloop.dev:443")
--control-plane-ca string   CUSTOM CA file for the Control Plane API (optional) ($CHAINLOOP_CONTROL_PLANE_API_CA)
--debug                     Enable debug/verbose logging mode
--default                   set the backend as default in your organization
--description string        descriptive information for this registration
-i, --insecure                  Skip TLS transport during connection to the control plane ($CHAINLOOP_API_INSECURE)
--name string               CAS backend name
-n, --org string                organization name
-o, --output string             Output format, valid options are json and table (default "table")
-t, --token string              API token. NOTE: Alternatively use the env variable CHAINLOOP_TOKEN
-y, --yes                       Skip confirmation
```

### chainloop cas-backend delete

Delete a CAS Backend from your organization

```
chainloop cas-backend delete [flags]
```

Options

```
-h, --help          help for delete
--name string   CAS Backend name
```

Options inherited from parent commands

```
--artifact-cas string       URL for the Artifacts Content Addressable Storage API ($CHAINLOOP_ARTIFACT_CAS_API) (default "api.cas.chainloop.dev:443")
--artifact-cas-ca string    CUSTOM CA file for the Artifacts CAS API (optional) ($CHAINLOOP_ARTIFACT_CAS_API_CA)
-c, --config string             Path to an existing config file (default is $HOME/.config/chainloop/config.toml)
--control-plane string      URL for the Control Plane API ($CHAINLOOP_CONTROL_PLANE_API) (default "api.cp.chainloop.dev:443")
--control-plane-ca string   CUSTOM CA file for the Control Plane API (optional) ($CHAINLOOP_CONTROL_PLANE_API_CA)
--debug                     Enable debug/verbose logging mode
-i, --insecure                  Skip TLS transport during connection to the control plane ($CHAINLOOP_API_INSECURE)
-n, --org string                organization name
-o, --output string             Output format, valid options are json and table (default "table")
-t, --token string              API token. NOTE: Alternatively use the env variable CHAINLOOP_TOKEN
-y, --yes                       Skip confirmation
```

### chainloop cas-backend help

Help about any command

Synopsis

Help provides help for any command in the application.
Simply type cas-backend help [path to command] for full details.

```
chainloop cas-backend help [command] [flags]
```

Options

```
-h, --help   help for help
```

Options inherited from parent commands

```
--artifact-cas string       URL for the Artifacts Content Addressable Storage API ($CHAINLOOP_ARTIFACT_CAS_API) (default "api.cas.chainloop.dev:443")
--artifact-cas-ca string    CUSTOM CA file for the Artifacts CAS API (optional) ($CHAINLOOP_ARTIFACT_CAS_API_CA)
-c, --config string             Path to an existing config file (default is $HOME/.config/chainloop/config.toml)
--control-plane string      URL for the Control Plane API ($CHAINLOOP_CONTROL_PLANE_API) (default "api.cp.chainloop.dev:443")
--control-plane-ca string   CUSTOM CA file for the Control Plane API (optional) ($CHAINLOOP_CONTROL_PLANE_API_CA)
--debug                     Enable debug/verbose logging mode
-i, --insecure                  Skip TLS transport during connection to the control plane ($CHAINLOOP_API_INSECURE)
-n, --org string                organization name
-o, --output string             Output format, valid options are json and table (default "table")
-t, --token string              API token. NOTE: Alternatively use the env variable CHAINLOOP_TOKEN
-y, --yes                       Skip confirmation
```

### chainloop cas-backend list

List CAS Backends from your organization

```
chainloop cas-backend list [flags]
```

Options

```
--full   show the full output
-h, --help   help for list
```

Options inherited from parent commands

```
--artifact-cas string       URL for the Artifacts Content Addressable Storage API ($CHAINLOOP_ARTIFACT_CAS_API) (default "api.cas.chainloop.dev:443")
--artifact-cas-ca string    CUSTOM CA file for the Artifacts CAS API (optional) ($CHAINLOOP_ARTIFACT_CAS_API_CA)
-c, --config string             Path to an existing config file (default is $HOME/.config/chainloop/config.toml)
--control-plane string      URL for the Control Plane API ($CHAINLOOP_CONTROL_PLANE_API) (default "api.cp.chainloop.dev:443")
--control-plane-ca string   CUSTOM CA file for the Control Plane API (optional) ($CHAINLOOP_CONTROL_PLANE_API_CA)
--debug                     Enable debug/verbose logging mode
-i, --insecure                  Skip TLS transport during connection to the control plane ($CHAINLOOP_API_INSECURE)
-n, --org string                organization name
-o, --output string             Output format, valid options are json and table (default "table")
-t, --token string              API token. NOTE: Alternatively use the env variable CHAINLOOP_TOKEN
-y, --yes                       Skip confirmation
```

### chainloop cas-backend update

Update a CAS backend description, credentials or default status

Options

```
--default              set the backend as default in your organization
--description string   descriptive information for this registration
-h, --help                 help for update
--name string          CAS backend name
```

Options inherited from parent commands

```
--artifact-cas string       URL for the Artifacts Content Addressable Storage API ($CHAINLOOP_ARTIFACT_CAS_API) (default "api.cas.chainloop.dev:443")
--artifact-cas-ca string    CUSTOM CA file for the Artifacts CAS API (optional) ($CHAINLOOP_ARTIFACT_CAS_API_CA)
-c, --config string             Path to an existing config file (default is $HOME/.config/chainloop/config.toml)
--control-plane string      URL for the Control Plane API ($CHAINLOOP_CONTROL_PLANE_API) (default "api.cp.chainloop.dev:443")
--control-plane-ca string   CUSTOM CA file for the Control Plane API (optional) ($CHAINLOOP_CONTROL_PLANE_API_CA)
--debug                     Enable debug/verbose logging mode
-i, --insecure                  Skip TLS transport during connection to the control plane ($CHAINLOOP_API_INSECURE)
-n, --org string                organization name
-o, --output string             Output format, valid options are json and table (default "table")
-t, --token string              API token. NOTE: Alternatively use the env variable CHAINLOOP_TOKEN
-y, --yes                       Skip confirmation
```

#### chainloop cas-backend update aws-s3

Update a AWS S3 CAS Backend description, credentials or default status

```
chainloop cas-backend update aws-s3 [flags]
```

Options

```
--access-key-id string       AWS Access Key ID
-h, --help                       help for aws-s3
--name string                CAS Backend name
--region string              AWS region for the bucket
--secret-access-key string   AWS Secret Access Key
```

Options inherited from parent commands

```
--artifact-cas string       URL for the Artifacts Content Addressable Storage API ($CHAINLOOP_ARTIFACT_CAS_API) (default "api.cas.chainloop.dev:443")
--artifact-cas-ca string    CUSTOM CA file for the Artifacts CAS API (optional) ($CHAINLOOP_ARTIFACT_CAS_API_CA)
-c, --config string             Path to an existing config file (default is $HOME/.config/chainloop/config.toml)
--control-plane string      URL for the Control Plane API ($CHAINLOOP_CONTROL_PLANE_API) (default "api.cp.chainloop.dev:443")
--control-plane-ca string   CUSTOM CA file for the Control Plane API (optional) ($CHAINLOOP_CONTROL_PLANE_API_CA)
--debug                     Enable debug/verbose logging mode
--default                   set the backend as default in your organization
--description string        descriptive information for this registration
-i, --insecure                  Skip TLS transport during connection to the control plane ($CHAINLOOP_API_INSECURE)
-n, --org string                organization name
-o, --output string             Output format, valid options are json and table (default "table")
-t, --token string              API token. NOTE: Alternatively use the env variable CHAINLOOP_TOKEN
-y, --yes                       Skip confirmation
```

#### chainloop cas-backend update azure-blob

Update a AzureBlob CAS Backend description, credentials or default status

```
chainloop cas-backend update azure-blob [flags]
```

Options

```
--client-id string       Service Principal Client ID
--client-secret string   Service Principal Client Secret
-h, --help                   help for azure-blob
--name string            CAS Backend name
--tenant string          Active Directory Tenant ID
```

Options inherited from parent commands

```
--artifact-cas string       URL for the Artifacts Content Addressable Storage API ($CHAINLOOP_ARTIFACT_CAS_API) (default "api.cas.chainloop.dev:443")
--artifact-cas-ca string    CUSTOM CA file for the Artifacts CAS API (optional) ($CHAINLOOP_ARTIFACT_CAS_API_CA)
-c, --config string             Path to an existing config file (default is $HOME/.config/chainloop/config.toml)
--control-plane string      URL for the Control Plane API ($CHAINLOOP_CONTROL_PLANE_API) (default "api.cp.chainloop.dev:443")
--control-plane-ca string   CUSTOM CA file for the Control Plane API (optional) ($CHAINLOOP_CONTROL_PLANE_API_CA)
--debug                     Enable debug/verbose logging mode
--default                   set the backend as default in your organization
--description string        descriptive information for this registration
-i, --insecure                  Skip TLS transport during connection to the control plane ($CHAINLOOP_API_INSECURE)
-n, --org string                organization name
-o, --output string             Output format, valid options are json and table (default "table")
-t, --token string              API token. NOTE: Alternatively use the env variable CHAINLOOP_TOKEN
-y, --yes                       Skip confirmation
```

#### chainloop cas-backend update help

Help about any command

Synopsis

Help provides help for any command in the application.
Simply type update help [path to command] for full details.

```
chainloop cas-backend update help [command] [flags]
```

Options

```
-h, --help   help for help
```

Options inherited from parent commands

```
--artifact-cas string       URL for the Artifacts Content Addressable Storage API ($CHAINLOOP_ARTIFACT_CAS_API) (default "api.cas.chainloop.dev:443")
--artifact-cas-ca string    CUSTOM CA file for the Artifacts CAS API (optional) ($CHAINLOOP_ARTIFACT_CAS_API_CA)
-c, --config string             Path to an existing config file (default is $HOME/.config/chainloop/config.toml)
--control-plane string      URL for the Control Plane API ($CHAINLOOP_CONTROL_PLANE_API) (default "api.cp.chainloop.dev:443")
--control-plane-ca string   CUSTOM CA file for the Control Plane API (optional) ($CHAINLOOP_CONTROL_PLANE_API_CA)
--debug                     Enable debug/verbose logging mode
--default                   set the backend as default in your organization
--description string        descriptive information for this registration
-i, --insecure                  Skip TLS transport during connection to the control plane ($CHAINLOOP_API_INSECURE)
--name string               CAS backend name
-n, --org string                organization name
-o, --output string             Output format, valid options are json and table (default "table")
-t, --token string              API token. NOTE: Alternatively use the env variable CHAINLOOP_TOKEN
-y, --yes                       Skip confirmation
```

#### chainloop cas-backend update inline

Update the Inline, fallback CAS Backend description or default status

```
chainloop cas-backend update inline [flags]
```

Options

```
-h, --help          help for inline
--name string   CAS Backend name
```

Options inherited from parent commands

```
--artifact-cas string       URL for the Artifacts Content Addressable Storage API ($CHAINLOOP_ARTIFACT_CAS_API) (default "api.cas.chainloop.dev:443")
--artifact-cas-ca string    CUSTOM CA file for the Artifacts CAS API (optional) ($CHAINLOOP_ARTIFACT_CAS_API_CA)
-c, --config string             Path to an existing config file (default is $HOME/.config/chainloop/config.toml)
--control-plane string      URL for the Control Plane API ($CHAINLOOP_CONTROL_PLANE_API) (default "api.cp.chainloop.dev:443")
--control-plane-ca string   CUSTOM CA file for the Control Plane API (optional) ($CHAINLOOP_CONTROL_PLANE_API_CA)
--debug                     Enable debug/verbose logging mode
--default                   set the backend as default in your organization
--description string        descriptive information for this registration
-i, --insecure                  Skip TLS transport during connection to the control plane ($CHAINLOOP_API_INSECURE)
-n, --org string                organization name
-o, --output string             Output format, valid options are json and table (default "table")
-t, --token string              API token. NOTE: Alternatively use the env variable CHAINLOOP_TOKEN
-y, --yes                       Skip confirmation
```

#### chainloop cas-backend update oci

Update a OCI CAS Backend description, credentials or default status

```
chainloop cas-backend update oci [flags]
```

Options

```
-h, --help              help for oci
--name string       CAS Backend name
-p, --password string   registry password
-u, --username string   registry username
```

Options inherited from parent commands

```
--artifact-cas string       URL for the Artifacts Content Addressable Storage API ($CHAINLOOP_ARTIFACT_CAS_API) (default "api.cas.chainloop.dev:443")
--artifact-cas-ca string    CUSTOM CA file for the Artifacts CAS API (optional) ($CHAINLOOP_ARTIFACT_CAS_API_CA)
-c, --config string             Path to an existing config file (default is $HOME/.config/chainloop/config.toml)
--control-plane string      URL for the Control Plane API ($CHAINLOOP_CONTROL_PLANE_API) (default "api.cp.chainloop.dev:443")
--control-plane-ca string   CUSTOM CA file for the Control Plane API (optional) ($CHAINLOOP_CONTROL_PLANE_API_CA)
--debug                     Enable debug/verbose logging mode
--default                   set the backend as default in your organization
--description string        descriptive information for this registration
-i, --insecure                  Skip TLS transport during connection to the control plane ($CHAINLOOP_API_INSECURE)
-n, --org string                organization name
-o, --output string             Output format, valid options are json and table (default "table")
-t, --token string              API token. NOTE: Alternatively use the env variable CHAINLOOP_TOKEN
-y, --yes                       Skip confirmation
```

## chainloop config

Configure this client

Options

```
-h, --help   help for config
```

Options inherited from parent commands

```
--artifact-cas string       URL for the Artifacts Content Addressable Storage API ($CHAINLOOP_ARTIFACT_CAS_API) (default "api.cas.chainloop.dev:443")
--artifact-cas-ca string    CUSTOM CA file for the Artifacts CAS API (optional) ($CHAINLOOP_ARTIFACT_CAS_API_CA)
-c, --config string             Path to an existing config file (default is $HOME/.config/chainloop/config.toml)
--control-plane string      URL for the Control Plane API ($CHAINLOOP_CONTROL_PLANE_API) (default "api.cp.chainloop.dev:443")
--control-plane-ca string   CUSTOM CA file for the Control Plane API (optional) ($CHAINLOOP_CONTROL_PLANE_API_CA)
--debug                     Enable debug/verbose logging mode
-i, --insecure                  Skip TLS transport during connection to the control plane ($CHAINLOOP_API_INSECURE)
-n, --org string                organization name
-o, --output string             Output format, valid options are json and table (default "table")
-t, --token string              API token. NOTE: Alternatively use the env variable CHAINLOOP_TOKEN
-y, --yes                       Skip confirmation
```

### chainloop config help

Help about any command

Synopsis

Help provides help for any command in the application.
Simply type config help [path to command] for full details.

```
chainloop config help [command] [flags]
```

Options

```
-h, --help   help for help
```

Options inherited from parent commands

```
--artifact-cas string       URL for the Artifacts Content Addressable Storage API ($CHAINLOOP_ARTIFACT_CAS_API) (default "api.cas.chainloop.dev:443")
--artifact-cas-ca string    CUSTOM CA file for the Artifacts CAS API (optional) ($CHAINLOOP_ARTIFACT_CAS_API_CA)
-c, --config string             Path to an existing config file (default is $HOME/.config/chainloop/config.toml)
--control-plane string      URL for the Control Plane API ($CHAINLOOP_CONTROL_PLANE_API) (default "api.cp.chainloop.dev:443")
--control-plane-ca string   CUSTOM CA file for the Control Plane API (optional) ($CHAINLOOP_CONTROL_PLANE_API_CA)
--debug                     Enable debug/verbose logging mode
-i, --insecure                  Skip TLS transport during connection to the control plane ($CHAINLOOP_API_INSECURE)
-n, --org string                organization name
-o, --output string             Output format, valid options are json and table (default "table")
-t, --token string              API token. NOTE: Alternatively use the env variable CHAINLOOP_TOKEN
-y, --yes                       Skip confirmation
```

### chainloop config plugin

Manage plugins (preview)

Synopsis

Manage Chainloop CLI plugins (preview)

Options

```
-h, --help   help for plugin
```

Options inherited from parent commands

```
--artifact-cas string       URL for the Artifacts Content Addressable Storage API ($CHAINLOOP_ARTIFACT_CAS_API) (default "api.cas.chainloop.dev:443")
--artifact-cas-ca string    CUSTOM CA file for the Artifacts CAS API (optional) ($CHAINLOOP_ARTIFACT_CAS_API_CA)
-c, --config string             Path to an existing config file (default is $HOME/.config/chainloop/config.toml)
--control-plane string      URL for the Control Plane API ($CHAINLOOP_CONTROL_PLANE_API) (default "api.cp.chainloop.dev:443")
--control-plane-ca string   CUSTOM CA file for the Control Plane API (optional) ($CHAINLOOP_CONTROL_PLANE_API_CA)
--debug                     Enable debug/verbose logging mode
-i, --insecure                  Skip TLS transport during connection to the control plane ($CHAINLOOP_API_INSECURE)
-n, --org string                organization name
-o, --output string             Output format, valid options are json and table (default "table")
-t, --token string              API token. NOTE: Alternatively use the env variable CHAINLOOP_TOKEN
-y, --yes                       Skip confirmation
```

#### chainloop config plugin describe

Show detailed information about a plugin

```
chainloop config plugin describe [flags]
```

Options

```
-h, --help          help for describe
--name string   Name of the plugin to describe (required)
```

Options inherited from parent commands

```
--artifact-cas string       URL for the Artifacts Content Addressable Storage API ($CHAINLOOP_ARTIFACT_CAS_API) (default "api.cas.chainloop.dev:443")
--artifact-cas-ca string    CUSTOM CA file for the Artifacts CAS API (optional) ($CHAINLOOP_ARTIFACT_CAS_API_CA)
-c, --config string             Path to an existing config file (default is $HOME/.config/chainloop/config.toml)
--control-plane string      URL for the Control Plane API ($CHAINLOOP_CONTROL_PLANE_API) (default "api.cp.chainloop.dev:443")
--control-plane-ca string   CUSTOM CA file for the Control Plane API (optional) ($CHAINLOOP_CONTROL_PLANE_API_CA)
--debug                     Enable debug/verbose logging mode
-i, --insecure                  Skip TLS transport during connection to the control plane ($CHAINLOOP_API_INSECURE)
-n, --org string                organization name
-o, --output string             Output format, valid options are json and table (default "table")
-t, --token string              API token. NOTE: Alternatively use the env variable CHAINLOOP_TOKEN
-y, --yes                       Skip confirmation
```

#### chainloop config plugin help

Help about any command

Synopsis

Help provides help for any command in the application.
Simply type plugin help [path to command] for full details.

```
chainloop config plugin help [command] [flags]
```

Options

```
-h, --help   help for help
```

Options inherited from parent commands

```
--artifact-cas string       URL for the Artifacts Content Addressable Storage API ($CHAINLOOP_ARTIFACT_CAS_API) (default "api.cas.chainloop.dev:443")
--artifact-cas-ca string    CUSTOM CA file for the Artifacts CAS API (optional) ($CHAINLOOP_ARTIFACT_CAS_API_CA)
-c, --config string             Path to an existing config file (default is $HOME/.config/chainloop/config.toml)
--control-plane string      URL for the Control Plane API ($CHAINLOOP_CONTROL_PLANE_API) (default "api.cp.chainloop.dev:443")
--control-plane-ca string   CUSTOM CA file for the Control Plane API (optional) ($CHAINLOOP_CONTROL_PLANE_API_CA)
--debug                     Enable debug/verbose logging mode
-i, --insecure                  Skip TLS transport during connection to the control plane ($CHAINLOOP_API_INSECURE)
-n, --org string                organization name
-o, --output string             Output format, valid options are json and table (default "table")
-t, --token string              API token. NOTE: Alternatively use the env variable CHAINLOOP_TOKEN
-y, --yes                       Skip confirmation
```

#### chainloop config plugin install

Install a plugin

Synopsis

Install a plugin to the plugins directory from a specified URL or local file.

```
chainloop config plugin install [flags]
```

Options

```
-f, --file string   URL or path to the plugin to install
-h, --help          help for install
```

Options inherited from parent commands

```
--artifact-cas string       URL for the Artifacts Content Addressable Storage API ($CHAINLOOP_ARTIFACT_CAS_API) (default "api.cas.chainloop.dev:443")
--artifact-cas-ca string    CUSTOM CA file for the Artifacts CAS API (optional) ($CHAINLOOP_ARTIFACT_CAS_API_CA)
-c, --config string             Path to an existing config file (default is $HOME/.config/chainloop/config.toml)
--control-plane string      URL for the Control Plane API ($CHAINLOOP_CONTROL_PLANE_API) (default "api.cp.chainloop.dev:443")
--control-plane-ca string   CUSTOM CA file for the Control Plane API (optional) ($CHAINLOOP_CONTROL_PLANE_API_CA)
--debug                     Enable debug/verbose logging mode
-i, --insecure                  Skip TLS transport during connection to the control plane ($CHAINLOOP_API_INSECURE)
-n, --org string                organization name
-o, --output string             Output format, valid options are json and table (default "table")
-t, --token string              API token. NOTE: Alternatively use the env variable CHAINLOOP_TOKEN
-y, --yes                       Skip confirmation
```

#### chainloop config plugin list

List installed plugins

```
chainloop config plugin list [flags]
```

Options

```
-h, --help   help for list
```

Options inherited from parent commands

```
--artifact-cas string       URL for the Artifacts Content Addressable Storage API ($CHAINLOOP_ARTIFACT_CAS_API) (default "api.cas.chainloop.dev:443")
--artifact-cas-ca string    CUSTOM CA file for the Artifacts CAS API (optional) ($CHAINLOOP_ARTIFACT_CAS_API_CA)
-c, --config string             Path to an existing config file (default is $HOME/.config/chainloop/config.toml)
--control-plane string      URL for the Control Plane API ($CHAINLOOP_CONTROL_PLANE_API) (default "api.cp.chainloop.dev:443")
--control-plane-ca string   CUSTOM CA file for the Control Plane API (optional) ($CHAINLOOP_CONTROL_PLANE_API_CA)
--debug                     Enable debug/verbose logging mode
-i, --insecure                  Skip TLS transport during connection to the control plane ($CHAINLOOP_API_INSECURE)
-n, --org string                organization name
-o, --output string             Output format, valid options are json and table (default "table")
-t, --token string              API token. NOTE: Alternatively use the env variable CHAINLOOP_TOKEN
-y, --yes                       Skip confirmation
```

### chainloop config reset

Reset the CLI configuration

```
chainloop config reset [flags]
```

Options

```
-h, --help   help for reset
```

Options inherited from parent commands

```
--artifact-cas string       URL for the Artifacts Content Addressable Storage API ($CHAINLOOP_ARTIFACT_CAS_API) (default "api.cas.chainloop.dev:443")
--artifact-cas-ca string    CUSTOM CA file for the Artifacts CAS API (optional) ($CHAINLOOP_ARTIFACT_CAS_API_CA)
-c, --config string             Path to an existing config file (default is $HOME/.config/chainloop/config.toml)
--control-plane string      URL for the Control Plane API ($CHAINLOOP_CONTROL_PLANE_API) (default "api.cp.chainloop.dev:443")
--control-plane-ca string   CUSTOM CA file for the Control Plane API (optional) ($CHAINLOOP_CONTROL_PLANE_API_CA)
--debug                     Enable debug/verbose logging mode
-i, --insecure                  Skip TLS transport during connection to the control plane ($CHAINLOOP_API_INSECURE)
-n, --org string                organization name
-o, --output string             Output format, valid options are json and table (default "table")
-t, --token string              API token. NOTE: Alternatively use the env variable CHAINLOOP_TOKEN
-y, --yes                       Skip confirmation
```

### chainloop config save

Persist the current settings to the config file

```
chainloop config save [flags]
```

Examples

```
chainloop config save --control-plane localhost:1234 --artifact-cas localhost:1235
```

Options

```
-h, --help   help for save
```

Options inherited from parent commands

```
--artifact-cas string       URL for the Artifacts Content Addressable Storage API ($CHAINLOOP_ARTIFACT_CAS_API) (default "api.cas.chainloop.dev:443")
--artifact-cas-ca string    CUSTOM CA file for the Artifacts CAS API (optional) ($CHAINLOOP_ARTIFACT_CAS_API_CA)
-c, --config string             Path to an existing config file (default is $HOME/.config/chainloop/config.toml)
--control-plane string      URL for the Control Plane API ($CHAINLOOP_CONTROL_PLANE_API) (default "api.cp.chainloop.dev:443")
--control-plane-ca string   CUSTOM CA file for the Control Plane API (optional) ($CHAINLOOP_CONTROL_PLANE_API_CA)
--debug                     Enable debug/verbose logging mode
-i, --insecure                  Skip TLS transport during connection to the control plane ($CHAINLOOP_API_INSECURE)
-n, --org string                organization name
-o, --output string             Output format, valid options are json and table (default "table")
-t, --token string              API token. NOTE: Alternatively use the env variable CHAINLOOP_TOKEN
-y, --yes                       Skip confirmation
```

### chainloop config view

View the current CLI configuration

```
chainloop config view [flags]
```

Options

```
-h, --help   help for view
```

Options inherited from parent commands

```
--artifact-cas string       URL for the Artifacts Content Addressable Storage API ($CHAINLOOP_ARTIFACT_CAS_API) (default "api.cas.chainloop.dev:443")
--artifact-cas-ca string    CUSTOM CA file for the Artifacts CAS API (optional) ($CHAINLOOP_ARTIFACT_CAS_API_CA)
-c, --config string             Path to an existing config file (default is $HOME/.config/chainloop/config.toml)
--control-plane string      URL for the Control Plane API ($CHAINLOOP_CONTROL_PLANE_API) (default "api.cp.chainloop.dev:443")
--control-plane-ca string   CUSTOM CA file for the Control Plane API (optional) ($CHAINLOOP_CONTROL_PLANE_API_CA)
--debug                     Enable debug/verbose logging mode
-i, --insecure                  Skip TLS transport during connection to the control plane ($CHAINLOOP_API_INSECURE)
-n, --org string                organization name
-o, --output string             Output format, valid options are json and table (default "table")
-t, --token string              API token. NOTE: Alternatively use the env variable CHAINLOOP_TOKEN
-y, --yes                       Skip confirmation
```

## chainloop discover

(Preview) inspect pieces of evidence or artifacts stored through Chainloop

```
chainloop discover [flags]
```

Options

```
-d, --digest string   hash of the attestation, piece of evidence or artifact, i.e sha256:deadbeef
-h, --help            help for discover
-k, --kind string     optional kind of the referrer, used to disambiguate between multiple referrers with the same digest
--public          discover from public shared index instead of your organizations'
```

Options inherited from parent commands

```
--artifact-cas string       URL for the Artifacts Content Addressable Storage API ($CHAINLOOP_ARTIFACT_CAS_API) (default "api.cas.chainloop.dev:443")
--artifact-cas-ca string    CUSTOM CA file for the Artifacts CAS API (optional) ($CHAINLOOP_ARTIFACT_CAS_API_CA)
-c, --config string             Path to an existing config file (default is $HOME/.config/chainloop/config.toml)
--control-plane string      URL for the Control Plane API ($CHAINLOOP_CONTROL_PLANE_API) (default "api.cp.chainloop.dev:443")
--control-plane-ca string   CUSTOM CA file for the Control Plane API (optional) ($CHAINLOOP_CONTROL_PLANE_API_CA)
--debug                     Enable debug/verbose logging mode
-i, --insecure                  Skip TLS transport during connection to the control plane ($CHAINLOOP_API_INSECURE)
-n, --org string                organization name
-o, --output string             Output format, valid options are json and table (default "table")
-t, --token string              API token. NOTE: Alternatively use the env variable CHAINLOOP_TOKEN
-y, --yes                       Skip confirmation
```

## chainloop integration

Third party integrations

Options

```
-h, --help   help for integration
```

Options inherited from parent commands

```
--artifact-cas string       URL for the Artifacts Content Addressable Storage API ($CHAINLOOP_ARTIFACT_CAS_API) (default "api.cas.chainloop.dev:443")
--artifact-cas-ca string    CUSTOM CA file for the Artifacts CAS API (optional) ($CHAINLOOP_ARTIFACT_CAS_API_CA)
-c, --config string             Path to an existing config file (default is $HOME/.config/chainloop/config.toml)
--control-plane string      URL for the Control Plane API ($CHAINLOOP_CONTROL_PLANE_API) (default "api.cp.chainloop.dev:443")
--control-plane-ca string   CUSTOM CA file for the Control Plane API (optional) ($CHAINLOOP_CONTROL_PLANE_API_CA)
--debug                     Enable debug/verbose logging mode
-i, --insecure                  Skip TLS transport during connection to the control plane ($CHAINLOOP_API_INSECURE)
-n, --org string                organization name
-o, --output string             Output format, valid options are json and table (default "table")
-t, --token string              API token. NOTE: Alternatively use the env variable CHAINLOOP_TOKEN
-y, --yes                       Skip confirmation
```

### chainloop integration attached

Integrations attached to workflows

Options

```
-h, --help   help for attached
```

Options inherited from parent commands

```
--artifact-cas string       URL for the Artifacts Content Addressable Storage API ($CHAINLOOP_ARTIFACT_CAS_API) (default "api.cas.chainloop.dev:443")
--artifact-cas-ca string    CUSTOM CA file for the Artifacts CAS API (optional) ($CHAINLOOP_ARTIFACT_CAS_API_CA)
-c, --config string             Path to an existing config file (default is $HOME/.config/chainloop/config.toml)
--control-plane string      URL for the Control Plane API ($CHAINLOOP_CONTROL_PLANE_API) (default "api.cp.chainloop.dev:443")
--control-plane-ca string   CUSTOM CA file for the Control Plane API (optional) ($CHAINLOOP_CONTROL_PLANE_API_CA)
--debug                     Enable debug/verbose logging mode
-i, --insecure                  Skip TLS transport during connection to the control plane ($CHAINLOOP_API_INSECURE)
-n, --org string                organization name
-o, --output string             Output format, valid options are json and table (default "table")
-t, --token string              API token. NOTE: Alternatively use the env variable CHAINLOOP_TOKEN
-y, --yes                       Skip confirmation
```

#### chainloop integration attached add

Attach an existing registered integration to a workflow

```
chainloop integration attached add [flags]
```

Examples

```
chainloop integration attached add --workflow deadbeef --project my-project --integration beefdoingwell --opt projectName=MyProject --opt projectVersion=1.0.0

Only send SBOMs to dependency track when the annotations in the attestation or material match the filter in an AND operation.
Note: material annotations take precedence over attestation ones.
chainloop integration attached add --workflow deadbeef --project my-project --integration dependency-track --opt projectName=MyProject --opt filter="environment=prod,team=security"
```

Options

```
-h, --help                 help for add
--integration string   Name of the integration already registered in this organization
--opt stringArray      integration attachment arguments
--project string       name of the project the workflow belongs to
--workflow string      name of the workflow to attach this integration
```

Options inherited from parent commands

```
--artifact-cas string       URL for the Artifacts Content Addressable Storage API ($CHAINLOOP_ARTIFACT_CAS_API) (default "api.cas.chainloop.dev:443")
--artifact-cas-ca string    CUSTOM CA file for the Artifacts CAS API (optional) ($CHAINLOOP_ARTIFACT_CAS_API_CA)
-c, --config string             Path to an existing config file (default is $HOME/.config/chainloop/config.toml)
--control-plane string      URL for the Control Plane API ($CHAINLOOP_CONTROL_PLANE_API) (default "api.cp.chainloop.dev:443")
--control-plane-ca string   CUSTOM CA file for the Control Plane API (optional) ($CHAINLOOP_CONTROL_PLANE_API_CA)
--debug                     Enable debug/verbose logging mode
-i, --insecure                  Skip TLS transport during connection to the control plane ($CHAINLOOP_API_INSECURE)
-n, --org string                organization name
-o, --output string             Output format, valid options are json and table (default "table")
-t, --token string              API token. NOTE: Alternatively use the env variable CHAINLOOP_TOKEN
-y, --yes                       Skip confirmation
```

#### chainloop integration attached delete

Detach an integration that's attached to a workflow

```
chainloop integration attached delete [flags]
```

Options

```
-h, --help        help for delete
--id string   ID of the existing attachment
```

Options inherited from parent commands

```
--artifact-cas string       URL for the Artifacts Content Addressable Storage API ($CHAINLOOP_ARTIFACT_CAS_API) (default "api.cas.chainloop.dev:443")
--artifact-cas-ca string    CUSTOM CA file for the Artifacts CAS API (optional) ($CHAINLOOP_ARTIFACT_CAS_API_CA)
-c, --config string             Path to an existing config file (default is $HOME/.config/chainloop/config.toml)
--control-plane string      URL for the Control Plane API ($CHAINLOOP_CONTROL_PLANE_API) (default "api.cp.chainloop.dev:443")
--control-plane-ca string   CUSTOM CA file for the Control Plane API (optional) ($CHAINLOOP_CONTROL_PLANE_API_CA)
--debug                     Enable debug/verbose logging mode
-i, --insecure                  Skip TLS transport during connection to the control plane ($CHAINLOOP_API_INSECURE)
-n, --org string                organization name
-o, --output string             Output format, valid options are json and table (default "table")
-t, --token string              API token. NOTE: Alternatively use the env variable CHAINLOOP_TOKEN
-y, --yes                       Skip confirmation
```

#### chainloop integration attached help

Help about any command

Synopsis

Help provides help for any command in the application.
Simply type attached help [path to command] for full details.

```
chainloop integration attached help [command] [flags]
```

Options

```
-h, --help   help for help
```

Options inherited from parent commands

```
--artifact-cas string       URL for the Artifacts Content Addressable Storage API ($CHAINLOOP_ARTIFACT_CAS_API) (default "api.cas.chainloop.dev:443")
--artifact-cas-ca string    CUSTOM CA file for the Artifacts CAS API (optional) ($CHAINLOOP_ARTIFACT_CAS_API_CA)
-c, --config string             Path to an existing config file (default is $HOME/.config/chainloop/config.toml)
--control-plane string      URL for the Control Plane API ($CHAINLOOP_CONTROL_PLANE_API) (default "api.cp.chainloop.dev:443")
--control-plane-ca string   CUSTOM CA file for the Control Plane API (optional) ($CHAINLOOP_CONTROL_PLANE_API_CA)
--debug                     Enable debug/verbose logging mode
-i, --insecure                  Skip TLS transport during connection to the control plane ($CHAINLOOP_API_INSECURE)
-n, --org string                organization name
-o, --output string             Output format, valid options are json and table (default "table")
-t, --token string              API token. NOTE: Alternatively use the env variable CHAINLOOP_TOKEN
-y, --yes                       Skip confirmation
```

#### chainloop integration attached list

List integrations attached to workflows

```
chainloop integration attached list [flags]
```

Options

```
-h, --help              help for list
--project string    project name
--workflow string   workflow name
```

Options inherited from parent commands

```
--artifact-cas string       URL for the Artifacts Content Addressable Storage API ($CHAINLOOP_ARTIFACT_CAS_API) (default "api.cas.chainloop.dev:443")
--artifact-cas-ca string    CUSTOM CA file for the Artifacts CAS API (optional) ($CHAINLOOP_ARTIFACT_CAS_API_CA)
-c, --config string             Path to an existing config file (default is $HOME/.config/chainloop/config.toml)
--control-plane string      URL for the Control Plane API ($CHAINLOOP_CONTROL_PLANE_API) (default "api.cp.chainloop.dev:443")
--control-plane-ca string   CUSTOM CA file for the Control Plane API (optional) ($CHAINLOOP_CONTROL_PLANE_API_CA)
--debug                     Enable debug/verbose logging mode
-i, --insecure                  Skip TLS transport during connection to the control plane ($CHAINLOOP_API_INSECURE)
-n, --org string                organization name
-o, --output string             Output format, valid options are json and table (default "table")
-t, --token string              API token. NOTE: Alternatively use the env variable CHAINLOOP_TOKEN
-y, --yes                       Skip confirmation
```

### chainloop integration available

Integrations available in the controlplane ready to be registered

Options

```
-h, --help   help for available
```

Options inherited from parent commands

```
--artifact-cas string       URL for the Artifacts Content Addressable Storage API ($CHAINLOOP_ARTIFACT_CAS_API) (default "api.cas.chainloop.dev:443")
--artifact-cas-ca string    CUSTOM CA file for the Artifacts CAS API (optional) ($CHAINLOOP_ARTIFACT_CAS_API_CA)
-c, --config string             Path to an existing config file (default is $HOME/.config/chainloop/config.toml)
--control-plane string      URL for the Control Plane API ($CHAINLOOP_CONTROL_PLANE_API) (default "api.cp.chainloop.dev:443")
--control-plane-ca string   CUSTOM CA file for the Control Plane API (optional) ($CHAINLOOP_CONTROL_PLANE_API_CA)
--debug                     Enable debug/verbose logging mode
-i, --insecure                  Skip TLS transport during connection to the control plane ($CHAINLOOP_API_INSECURE)
-n, --org string                organization name
-o, --output string             Output format, valid options are json and table (default "table")
-t, --token string              API token. NOTE: Alternatively use the env variable CHAINLOOP_TOKEN
-y, --yes                       Skip confirmation
```

#### chainloop integration available describe

Describe integration

```
chainloop integration available describe [flags]
```

Options

```
--full          show the full output including JSON schemas
-h, --help          help for describe
--name string   integration name
```

Options inherited from parent commands

```
--artifact-cas string       URL for the Artifacts Content Addressable Storage API ($CHAINLOOP_ARTIFACT_CAS_API) (default "api.cas.chainloop.dev:443")
--artifact-cas-ca string    CUSTOM CA file for the Artifacts CAS API (optional) ($CHAINLOOP_ARTIFACT_CAS_API_CA)
-c, --config string             Path to an existing config file (default is $HOME/.config/chainloop/config.toml)
--control-plane string      URL for the Control Plane API ($CHAINLOOP_CONTROL_PLANE_API) (default "api.cp.chainloop.dev:443")
--control-plane-ca string   CUSTOM CA file for the Control Plane API (optional) ($CHAINLOOP_CONTROL_PLANE_API_CA)
--debug                     Enable debug/verbose logging mode
-i, --insecure                  Skip TLS transport during connection to the control plane ($CHAINLOOP_API_INSECURE)
-n, --org string                organization name
-o, --output string             Output format, valid options are json and table (default "table")
-t, --token string              API token. NOTE: Alternatively use the env variable CHAINLOOP_TOKEN
-y, --yes                       Skip confirmation
```

#### chainloop integration available help

Help about any command

Synopsis

Help provides help for any command in the application.
Simply type available help [path to command] for full details.

```
chainloop integration available help [command] [flags]
```

Options

```
-h, --help   help for help
```

Options inherited from parent commands

```
--artifact-cas string       URL for the Artifacts Content Addressable Storage API ($CHAINLOOP_ARTIFACT_CAS_API) (default "api.cas.chainloop.dev:443")
--artifact-cas-ca string    CUSTOM CA file for the Artifacts CAS API (optional) ($CHAINLOOP_ARTIFACT_CAS_API_CA)
-c, --config string             Path to an existing config file (default is $HOME/.config/chainloop/config.toml)
--control-plane string      URL for the Control Plane API ($CHAINLOOP_CONTROL_PLANE_API) (default "api.cp.chainloop.dev:443")
--control-plane-ca string   CUSTOM CA file for the Control Plane API (optional) ($CHAINLOOP_CONTROL_PLANE_API_CA)
--debug                     Enable debug/verbose logging mode
-i, --insecure                  Skip TLS transport during connection to the control plane ($CHAINLOOP_API_INSECURE)
-n, --org string                organization name
-o, --output string             Output format, valid options are json and table (default "table")
-t, --token string              API token. NOTE: Alternatively use the env variable CHAINLOOP_TOKEN
-y, --yes                       Skip confirmation
```

#### chainloop integration available list

List available integrations

```
chainloop integration available list [flags]
```

Options

```
-h, --help   help for list
```

Options inherited from parent commands

```
--artifact-cas string       URL for the Artifacts Content Addressable Storage API ($CHAINLOOP_ARTIFACT_CAS_API) (default "api.cas.chainloop.dev:443")
--artifact-cas-ca string    CUSTOM CA file for the Artifacts CAS API (optional) ($CHAINLOOP_ARTIFACT_CAS_API_CA)
-c, --config string             Path to an existing config file (default is $HOME/.config/chainloop/config.toml)
--control-plane string      URL for the Control Plane API ($CHAINLOOP_CONTROL_PLANE_API) (default "api.cp.chainloop.dev:443")
--control-plane-ca string   CUSTOM CA file for the Control Plane API (optional) ($CHAINLOOP_CONTROL_PLANE_API_CA)
--debug                     Enable debug/verbose logging mode
-i, --insecure                  Skip TLS transport during connection to the control plane ($CHAINLOOP_API_INSECURE)
-n, --org string                organization name
-o, --output string             Output format, valid options are json and table (default "table")
-t, --token string              API token. NOTE: Alternatively use the env variable CHAINLOOP_TOKEN
-y, --yes                       Skip confirmation
```

### chainloop integration help

Help about any command

Synopsis

Help provides help for any command in the application.
Simply type integration help [path to command] for full details.

```
chainloop integration help [command] [flags]
```

Options

```
-h, --help   help for help
```

Options inherited from parent commands

```
--artifact-cas string       URL for the Artifacts Content Addressable Storage API ($CHAINLOOP_ARTIFACT_CAS_API) (default "api.cas.chainloop.dev:443")
--artifact-cas-ca string    CUSTOM CA file for the Artifacts CAS API (optional) ($CHAINLOOP_ARTIFACT_CAS_API_CA)
-c, --config string             Path to an existing config file (default is $HOME/.config/chainloop/config.toml)
--control-plane string      URL for the Control Plane API ($CHAINLOOP_CONTROL_PLANE_API) (default "api.cp.chainloop.dev:443")
--control-plane-ca string   CUSTOM CA file for the Control Plane API (optional) ($CHAINLOOP_CONTROL_PLANE_API_CA)
--debug                     Enable debug/verbose logging mode
-i, --insecure                  Skip TLS transport during connection to the control plane ($CHAINLOOP_API_INSECURE)
-n, --org string                organization name
-o, --output string             Output format, valid options are json and table (default "table")
-t, --token string              API token. NOTE: Alternatively use the env variable CHAINLOOP_TOKEN
-y, --yes                       Skip confirmation
```

### chainloop integration registered

Integrations registered and configured in your Organization

Options

```
-h, --help   help for registered
```

Options inherited from parent commands

```
--artifact-cas string       URL for the Artifacts Content Addressable Storage API ($CHAINLOOP_ARTIFACT_CAS_API) (default "api.cas.chainloop.dev:443")
--artifact-cas-ca string    CUSTOM CA file for the Artifacts CAS API (optional) ($CHAINLOOP_ARTIFACT_CAS_API_CA)
-c, --config string             Path to an existing config file (default is $HOME/.config/chainloop/config.toml)
--control-plane string      URL for the Control Plane API ($CHAINLOOP_CONTROL_PLANE_API) (default "api.cp.chainloop.dev:443")
--control-plane-ca string   CUSTOM CA file for the Control Plane API (optional) ($CHAINLOOP_CONTROL_PLANE_API_CA)
--debug                     Enable debug/verbose logging mode
-i, --insecure                  Skip TLS transport during connection to the control plane ($CHAINLOOP_API_INSECURE)
-n, --org string                organization name
-o, --output string             Output format, valid options are json and table (default "table")
-t, --token string              API token. NOTE: Alternatively use the env variable CHAINLOOP_TOKEN
-y, --yes                       Skip confirmation
```

#### chainloop integration registered add

Register a new instance of an integration

```
chainloop integration registered add INTEGRATION_ID --name [registration-name] --options key=value,key=value [flags]
```

Examples

```
chainloop integration registered add dependencytrack --name send-to-prod --opt instance=https://deptrack.company.com,apiKey=1234567890 --opt username=chainloop
```

Options

```
--description string   integration registration description
-h, --help                 help for add
--name string          unique registration name, i.e my-registration, sboms-to-prod, etc.
--opt stringArray      integration arguments
```

Options inherited from parent commands

```
--artifact-cas string       URL for the Artifacts Content Addressable Storage API ($CHAINLOOP_ARTIFACT_CAS_API) (default "api.cas.chainloop.dev:443")
--artifact-cas-ca string    CUSTOM CA file for the Artifacts CAS API (optional) ($CHAINLOOP_ARTIFACT_CAS_API_CA)
-c, --config string             Path to an existing config file (default is $HOME/.config/chainloop/config.toml)
--control-plane string      URL for the Control Plane API ($CHAINLOOP_CONTROL_PLANE_API) (default "api.cp.chainloop.dev:443")
--control-plane-ca string   CUSTOM CA file for the Control Plane API (optional) ($CHAINLOOP_CONTROL_PLANE_API_CA)
--debug                     Enable debug/verbose logging mode
-i, --insecure                  Skip TLS transport during connection to the control plane ($CHAINLOOP_API_INSECURE)
-n, --org string                organization name
-o, --output string             Output format, valid options are json and table (default "table")
-t, --token string              API token. NOTE: Alternatively use the env variable CHAINLOOP_TOKEN
-y, --yes                       Skip confirmation
```

#### chainloop integration registered delete

De-register an integration

```
chainloop integration registered delete [flags]
```

Options

```
-h, --help          help for delete
--name string   integration name
```

Options inherited from parent commands

```
--artifact-cas string       URL for the Artifacts Content Addressable Storage API ($CHAINLOOP_ARTIFACT_CAS_API) (default "api.cas.chainloop.dev:443")
--artifact-cas-ca string    CUSTOM CA file for the Artifacts CAS API (optional) ($CHAINLOOP_ARTIFACT_CAS_API_CA)
-c, --config string             Path to an existing config file (default is $HOME/.config/chainloop/config.toml)
--control-plane string      URL for the Control Plane API ($CHAINLOOP_CONTROL_PLANE_API) (default "api.cp.chainloop.dev:443")
--control-plane-ca string   CUSTOM CA file for the Control Plane API (optional) ($CHAINLOOP_CONTROL_PLANE_API_CA)
--debug                     Enable debug/verbose logging mode
-i, --insecure                  Skip TLS transport during connection to the control plane ($CHAINLOOP_API_INSECURE)
-n, --org string                organization name
-o, --output string             Output format, valid options are json and table (default "table")
-t, --token string              API token. NOTE: Alternatively use the env variable CHAINLOOP_TOKEN
-y, --yes                       Skip confirmation
```

#### chainloop integration registered help

Help about any command

Synopsis

Help provides help for any command in the application.
Simply type registered help [path to command] for full details.

```
chainloop integration registered help [command] [flags]
```

Options

```
-h, --help   help for help
```

Options inherited from parent commands

```
--artifact-cas string       URL for the Artifacts Content Addressable Storage API ($CHAINLOOP_ARTIFACT_CAS_API) (default "api.cas.chainloop.dev:443")
--artifact-cas-ca string    CUSTOM CA file for the Artifacts CAS API (optional) ($CHAINLOOP_ARTIFACT_CAS_API_CA)
-c, --config string             Path to an existing config file (default is $HOME/.config/chainloop/config.toml)
--control-plane string      URL for the Control Plane API ($CHAINLOOP_CONTROL_PLANE_API) (default "api.cp.chainloop.dev:443")
--control-plane-ca string   CUSTOM CA file for the Control Plane API (optional) ($CHAINLOOP_CONTROL_PLANE_API_CA)
--debug                     Enable debug/verbose logging mode
-i, --insecure                  Skip TLS transport during connection to the control plane ($CHAINLOOP_API_INSECURE)
-n, --org string                organization name
-o, --output string             Output format, valid options are json and table (default "table")
-t, --token string              API token. NOTE: Alternatively use the env variable CHAINLOOP_TOKEN
-y, --yes                       Skip confirmation
```

#### chainloop integration registered list

List registered integrations

```
chainloop integration registered list [flags]
```

Options

```
-h, --help   help for list
```

Options inherited from parent commands

```
--artifact-cas string       URL for the Artifacts Content Addressable Storage API ($CHAINLOOP_ARTIFACT_CAS_API) (default "api.cas.chainloop.dev:443")
--artifact-cas-ca string    CUSTOM CA file for the Artifacts CAS API (optional) ($CHAINLOOP_ARTIFACT_CAS_API_CA)
-c, --config string             Path to an existing config file (default is $HOME/.config/chainloop/config.toml)
--control-plane string      URL for the Control Plane API ($CHAINLOOP_CONTROL_PLANE_API) (default "api.cp.chainloop.dev:443")
--control-plane-ca string   CUSTOM CA file for the Control Plane API (optional) ($CHAINLOOP_CONTROL_PLANE_API_CA)
--debug                     Enable debug/verbose logging mode
-i, --insecure                  Skip TLS transport during connection to the control plane ($CHAINLOOP_API_INSECURE)
-n, --org string                organization name
-o, --output string             Output format, valid options are json and table (default "table")
-t, --token string              API token. NOTE: Alternatively use the env variable CHAINLOOP_TOKEN
-y, --yes                       Skip confirmation
```

## chainloop organization

Organizations management

Options

```
-h, --help   help for organization
```

Options inherited from parent commands

```
--artifact-cas string       URL for the Artifacts Content Addressable Storage API ($CHAINLOOP_ARTIFACT_CAS_API) (default "api.cas.chainloop.dev:443")
--artifact-cas-ca string    CUSTOM CA file for the Artifacts CAS API (optional) ($CHAINLOOP_ARTIFACT_CAS_API_CA)
-c, --config string             Path to an existing config file (default is $HOME/.config/chainloop/config.toml)
--control-plane string      URL for the Control Plane API ($CHAINLOOP_CONTROL_PLANE_API) (default "api.cp.chainloop.dev:443")
--control-plane-ca string   CUSTOM CA file for the Control Plane API (optional) ($CHAINLOOP_CONTROL_PLANE_API_CA)
--debug                     Enable debug/verbose logging mode
-i, --insecure                  Skip TLS transport during connection to the control plane ($CHAINLOOP_API_INSECURE)
-n, --org string                organization name
-o, --output string             Output format, valid options are json and table (default "table")
-t, --token string              API token. NOTE: Alternatively use the env variable CHAINLOOP_TOKEN
-y, --yes                       Skip confirmation
```

### chainloop organization api-token

API token management

Synopsis

Manage API tokens to authenticate with the Chainloop API or perform attestations.

Options

```
-h, --help   help for api-token
```

Options inherited from parent commands

```
--artifact-cas string       URL for the Artifacts Content Addressable Storage API ($CHAINLOOP_ARTIFACT_CAS_API) (default "api.cas.chainloop.dev:443")
--artifact-cas-ca string    CUSTOM CA file for the Artifacts CAS API (optional) ($CHAINLOOP_ARTIFACT_CAS_API_CA)
-c, --config string             Path to an existing config file (default is $HOME/.config/chainloop/config.toml)
--control-plane string      URL for the Control Plane API ($CHAINLOOP_CONTROL_PLANE_API) (default "api.cp.chainloop.dev:443")
--control-plane-ca string   CUSTOM CA file for the Control Plane API (optional) ($CHAINLOOP_CONTROL_PLANE_API_CA)
--debug                     Enable debug/verbose logging mode
-i, --insecure                  Skip TLS transport during connection to the control plane ($CHAINLOOP_API_INSECURE)
-n, --org string                organization name
-o, --output string             Output format, valid options are json and table (default "table")
-t, --token string              API token. NOTE: Alternatively use the env variable CHAINLOOP_TOKEN
-y, --yes                       Skip confirmation
```

#### chainloop organization api-token create

Create an API token

```
chainloop organization api-token create [flags]
```

Options

```
--description string    API token description
--expiration duration   optional API token expiration, in hours i.e 1h, 24h, 178h (week), ...
-h, --help                  help for create
--name string           token name
--project string        project name used to scope the token, if not set the token will be created at the organization level
```

Options inherited from parent commands

```
--artifact-cas string       URL for the Artifacts Content Addressable Storage API ($CHAINLOOP_ARTIFACT_CAS_API) (default "api.cas.chainloop.dev:443")
--artifact-cas-ca string    CUSTOM CA file for the Artifacts CAS API (optional) ($CHAINLOOP_ARTIFACT_CAS_API_CA)
-c, --config string             Path to an existing config file (default is $HOME/.config/chainloop/config.toml)
--control-plane string      URL for the Control Plane API ($CHAINLOOP_CONTROL_PLANE_API) (default "api.cp.chainloop.dev:443")
--control-plane-ca string   CUSTOM CA file for the Control Plane API (optional) ($CHAINLOOP_CONTROL_PLANE_API_CA)
--debug                     Enable debug/verbose logging mode
-i, --insecure                  Skip TLS transport during connection to the control plane ($CHAINLOOP_API_INSECURE)
-n, --org string                organization name
-o, --output string             output format, valid options are table, json, token (default "table")
-t, --token string              API token. NOTE: Alternatively use the env variable CHAINLOOP_TOKEN
-y, --yes                       Skip confirmation
```

#### chainloop organization api-token help

Help about any command

Synopsis

Help provides help for any command in the application.
Simply type api-token help [path to command] for full details.

```
chainloop organization api-token help [command] [flags]
```

Options

```
-h, --help   help for help
```

Options inherited from parent commands

```
--artifact-cas string       URL for the Artifacts Content Addressable Storage API ($CHAINLOOP_ARTIFACT_CAS_API) (default "api.cas.chainloop.dev:443")
--artifact-cas-ca string    CUSTOM CA file for the Artifacts CAS API (optional) ($CHAINLOOP_ARTIFACT_CAS_API_CA)
-c, --config string             Path to an existing config file (default is $HOME/.config/chainloop/config.toml)
--control-plane string      URL for the Control Plane API ($CHAINLOOP_CONTROL_PLANE_API) (default "api.cp.chainloop.dev:443")
--control-plane-ca string   CUSTOM CA file for the Control Plane API (optional) ($CHAINLOOP_CONTROL_PLANE_API_CA)
--debug                     Enable debug/verbose logging mode
-i, --insecure                  Skip TLS transport during connection to the control plane ($CHAINLOOP_API_INSECURE)
-n, --org string                organization name
-o, --output string             Output format, valid options are json and table (default "table")
-t, --token string              API token. NOTE: Alternatively use the env variable CHAINLOOP_TOKEN
-y, --yes                       Skip confirmation
```

#### chainloop organization api-token list

List API tokens in this organization

```
chainloop organization api-token list [flags]
```

Options

```
-a, --all              show all API tokens including revoked ones
-h, --help             help for list
-p, --project string   filter by project name
-s, --scope string     filter by scope, available scopes: [project global]
```

Options inherited from parent commands

```
--artifact-cas string       URL for the Artifacts Content Addressable Storage API ($CHAINLOOP_ARTIFACT_CAS_API) (default "api.cas.chainloop.dev:443")
--artifact-cas-ca string    CUSTOM CA file for the Artifacts CAS API (optional) ($CHAINLOOP_ARTIFACT_CAS_API_CA)
-c, --config string             Path to an existing config file (default is $HOME/.config/chainloop/config.toml)
--control-plane string      URL for the Control Plane API ($CHAINLOOP_CONTROL_PLANE_API) (default "api.cp.chainloop.dev:443")
--control-plane-ca string   CUSTOM CA file for the Control Plane API (optional) ($CHAINLOOP_CONTROL_PLANE_API_CA)
--debug                     Enable debug/verbose logging mode
-i, --insecure                  Skip TLS transport during connection to the control plane ($CHAINLOOP_API_INSECURE)
-n, --org string                organization name
-o, --output string             Output format, valid options are json and table (default "table")
-t, --token string              API token. NOTE: Alternatively use the env variable CHAINLOOP_TOKEN
-y, --yes                       Skip confirmation
```

#### chainloop organization api-token revoke

revoke API token

```
chainloop organization api-token revoke [flags]
```

Options

```
-h, --help        help for revoke
--id string   API token ID
```

Options inherited from parent commands

```
--artifact-cas string       URL for the Artifacts Content Addressable Storage API ($CHAINLOOP_ARTIFACT_CAS_API) (default "api.cas.chainloop.dev:443")
--artifact-cas-ca string    CUSTOM CA file for the Artifacts CAS API (optional) ($CHAINLOOP_ARTIFACT_CAS_API_CA)
-c, --config string             Path to an existing config file (default is $HOME/.config/chainloop/config.toml)
--control-plane string      URL for the Control Plane API ($CHAINLOOP_CONTROL_PLANE_API) (default "api.cp.chainloop.dev:443")
--control-plane-ca string   CUSTOM CA file for the Control Plane API (optional) ($CHAINLOOP_CONTROL_PLANE_API_CA)
--debug                     Enable debug/verbose logging mode
-i, --insecure                  Skip TLS transport during connection to the control plane ($CHAINLOOP_API_INSECURE)
-n, --org string                organization name
-o, --output string             Output format, valid options are json and table (default "table")
-t, --token string              API token. NOTE: Alternatively use the env variable CHAINLOOP_TOKEN
-y, --yes                       Skip confirmation
```

### chainloop organization create

Create an organization

```
chainloop organization create [flags]
```

Options

```
-h, --help          help for create
--name string   organization name
```

Options inherited from parent commands

```
--artifact-cas string       URL for the Artifacts Content Addressable Storage API ($CHAINLOOP_ARTIFACT_CAS_API) (default "api.cas.chainloop.dev:443")
--artifact-cas-ca string    CUSTOM CA file for the Artifacts CAS API (optional) ($CHAINLOOP_ARTIFACT_CAS_API_CA)
-c, --config string             Path to an existing config file (default is $HOME/.config/chainloop/config.toml)
--control-plane string      URL for the Control Plane API ($CHAINLOOP_CONTROL_PLANE_API) (default "api.cp.chainloop.dev:443")
--control-plane-ca string   CUSTOM CA file for the Control Plane API (optional) ($CHAINLOOP_CONTROL_PLANE_API_CA)
--debug                     Enable debug/verbose logging mode
-i, --insecure                  Skip TLS transport during connection to the control plane ($CHAINLOOP_API_INSECURE)
-n, --org string                organization name
-o, --output string             Output format, valid options are json and table (default "table")
-t, --token string              API token. NOTE: Alternatively use the env variable CHAINLOOP_TOKEN
-y, --yes                       Skip confirmation
```

### chainloop organization describe

Describe the current organization

```
chainloop organization describe [flags]
```

Options

```
-h, --help   help for describe
```

Options inherited from parent commands

```
--artifact-cas string       URL for the Artifacts Content Addressable Storage API ($CHAINLOOP_ARTIFACT_CAS_API) (default "api.cas.chainloop.dev:443")
--artifact-cas-ca string    CUSTOM CA file for the Artifacts CAS API (optional) ($CHAINLOOP_ARTIFACT_CAS_API_CA)
-c, --config string             Path to an existing config file (default is $HOME/.config/chainloop/config.toml)
--control-plane string      URL for the Control Plane API ($CHAINLOOP_CONTROL_PLANE_API) (default "api.cp.chainloop.dev:443")
--control-plane-ca string   CUSTOM CA file for the Control Plane API (optional) ($CHAINLOOP_CONTROL_PLANE_API_CA)
--debug                     Enable debug/verbose logging mode
-i, --insecure                  Skip TLS transport during connection to the control plane ($CHAINLOOP_API_INSECURE)
-n, --org string                organization name
-o, --output string             Output format, valid options are json and table (default "table")
-t, --token string              API token. NOTE: Alternatively use the env variable CHAINLOOP_TOKEN
-y, --yes                       Skip confirmation
```

### chainloop organization help

Help about any command

Synopsis

Help provides help for any command in the application.
Simply type organization help [path to command] for full details.

```
chainloop organization help [command] [flags]
```

Options

```
-h, --help   help for help
```

Options inherited from parent commands

```
--artifact-cas string       URL for the Artifacts Content Addressable Storage API ($CHAINLOOP_ARTIFACT_CAS_API) (default "api.cas.chainloop.dev:443")
--artifact-cas-ca string    CUSTOM CA file for the Artifacts CAS API (optional) ($CHAINLOOP_ARTIFACT_CAS_API_CA)
-c, --config string             Path to an existing config file (default is $HOME/.config/chainloop/config.toml)
--control-plane string      URL for the Control Plane API ($CHAINLOOP_CONTROL_PLANE_API) (default "api.cp.chainloop.dev:443")
--control-plane-ca string   CUSTOM CA file for the Control Plane API (optional) ($CHAINLOOP_CONTROL_PLANE_API_CA)
--debug                     Enable debug/verbose logging mode
-i, --insecure                  Skip TLS transport during connection to the control plane ($CHAINLOOP_API_INSECURE)
-n, --org string                organization name
-o, --output string             Output format, valid options are json and table (default "table")
-t, --token string              API token. NOTE: Alternatively use the env variable CHAINLOOP_TOKEN
-y, --yes                       Skip confirmation
```

### chainloop organization leave

leave an organization

```
chainloop organization leave [flags]
```

Options

```
-h, --help          help for leave
--name string   organization name
```

Options inherited from parent commands

```
--artifact-cas string       URL for the Artifacts Content Addressable Storage API ($CHAINLOOP_ARTIFACT_CAS_API) (default "api.cas.chainloop.dev:443")
--artifact-cas-ca string    CUSTOM CA file for the Artifacts CAS API (optional) ($CHAINLOOP_ARTIFACT_CAS_API_CA)
-c, --config string             Path to an existing config file (default is $HOME/.config/chainloop/config.toml)
--control-plane string      URL for the Control Plane API ($CHAINLOOP_CONTROL_PLANE_API) (default "api.cp.chainloop.dev:443")
--control-plane-ca string   CUSTOM CA file for the Control Plane API (optional) ($CHAINLOOP_CONTROL_PLANE_API_CA)
--debug                     Enable debug/verbose logging mode
-i, --insecure                  Skip TLS transport during connection to the control plane ($CHAINLOOP_API_INSECURE)
-n, --org string                organization name
-o, --output string             Output format, valid options are json and table (default "table")
-t, --token string              API token. NOTE: Alternatively use the env variable CHAINLOOP_TOKEN
-y, --yes                       Skip confirmation
```

### chainloop organization list

List the organizations this user has access to

```
chainloop organization list [flags]
```

Options

```
-h, --help   help for list
```

Options inherited from parent commands

```
--artifact-cas string       URL for the Artifacts Content Addressable Storage API ($CHAINLOOP_ARTIFACT_CAS_API) (default "api.cas.chainloop.dev:443")
--artifact-cas-ca string    CUSTOM CA file for the Artifacts CAS API (optional) ($CHAINLOOP_ARTIFACT_CAS_API_CA)
-c, --config string             Path to an existing config file (default is $HOME/.config/chainloop/config.toml)
--control-plane string      URL for the Control Plane API ($CHAINLOOP_CONTROL_PLANE_API) (default "api.cp.chainloop.dev:443")
--control-plane-ca string   CUSTOM CA file for the Control Plane API (optional) ($CHAINLOOP_CONTROL_PLANE_API_CA)
--debug                     Enable debug/verbose logging mode
-i, --insecure                  Skip TLS transport during connection to the control plane ($CHAINLOOP_API_INSECURE)
-n, --org string                organization name
-o, --output string             Output format, valid options are json and table (default "table")
-t, --token string              API token. NOTE: Alternatively use the env variable CHAINLOOP_TOKEN
-y, --yes                       Skip confirmation
```

### chainloop organization member

Organization members management

Options

```
-h, --help   help for member
```

Options inherited from parent commands

```
--artifact-cas string       URL for the Artifacts Content Addressable Storage API ($CHAINLOOP_ARTIFACT_CAS_API) (default "api.cas.chainloop.dev:443")
--artifact-cas-ca string    CUSTOM CA file for the Artifacts CAS API (optional) ($CHAINLOOP_ARTIFACT_CAS_API_CA)
-c, --config string             Path to an existing config file (default is $HOME/.config/chainloop/config.toml)
--control-plane string      URL for the Control Plane API ($CHAINLOOP_CONTROL_PLANE_API) (default "api.cp.chainloop.dev:443")
--control-plane-ca string   CUSTOM CA file for the Control Plane API (optional) ($CHAINLOOP_CONTROL_PLANE_API_CA)
--debug                     Enable debug/verbose logging mode
-i, --insecure                  Skip TLS transport during connection to the control plane ($CHAINLOOP_API_INSECURE)
-n, --org string                organization name
-o, --output string             Output format, valid options are json and table (default "table")
-t, --token string              API token. NOTE: Alternatively use the env variable CHAINLOOP_TOKEN
-y, --yes                       Skip confirmation
```

#### chainloop organization member delete

Remove a member from the current organization

```
chainloop organization member delete [flags]
```

Options

```
-h, --help        help for delete
--id string   Membership ID
```

Options inherited from parent commands

```
--artifact-cas string       URL for the Artifacts Content Addressable Storage API ($CHAINLOOP_ARTIFACT_CAS_API) (default "api.cas.chainloop.dev:443")
--artifact-cas-ca string    CUSTOM CA file for the Artifacts CAS API (optional) ($CHAINLOOP_ARTIFACT_CAS_API_CA)
-c, --config string             Path to an existing config file (default is $HOME/.config/chainloop/config.toml)
--control-plane string      URL for the Control Plane API ($CHAINLOOP_CONTROL_PLANE_API) (default "api.cp.chainloop.dev:443")
--control-plane-ca string   CUSTOM CA file for the Control Plane API (optional) ($CHAINLOOP_CONTROL_PLANE_API_CA)
--debug                     Enable debug/verbose logging mode
-i, --insecure                  Skip TLS transport during connection to the control plane ($CHAINLOOP_API_INSECURE)
-n, --org string                organization name
-o, --output string             Output format, valid options are json and table (default "table")
-t, --token string              API token. NOTE: Alternatively use the env variable CHAINLOOP_TOKEN
-y, --yes                       Skip confirmation
```

#### chainloop organization member help

Help about any command

Synopsis

Help provides help for any command in the application.
Simply type member help [path to command] for full details.

```
chainloop organization member help [command] [flags]
```

Options

```
-h, --help   help for help
```

Options inherited from parent commands

```
--artifact-cas string       URL for the Artifacts Content Addressable Storage API ($CHAINLOOP_ARTIFACT_CAS_API) (default "api.cas.chainloop.dev:443")
--artifact-cas-ca string    CUSTOM CA file for the Artifacts CAS API (optional) ($CHAINLOOP_ARTIFACT_CAS_API_CA)
-c, --config string             Path to an existing config file (default is $HOME/.config/chainloop/config.toml)
--control-plane string      URL for the Control Plane API ($CHAINLOOP_CONTROL_PLANE_API) (default "api.cp.chainloop.dev:443")
--control-plane-ca string   CUSTOM CA file for the Control Plane API (optional) ($CHAINLOOP_CONTROL_PLANE_API_CA)
--debug                     Enable debug/verbose logging mode
-i, --insecure                  Skip TLS transport during connection to the control plane ($CHAINLOOP_API_INSECURE)
-n, --org string                organization name
-o, --output string             Output format, valid options are json and table (default "table")
-t, --token string              API token. NOTE: Alternatively use the env variable CHAINLOOP_TOKEN
-y, --yes                       Skip confirmation
```

#### chainloop organization member invitation

User Invitations

Options

```
-h, --help   help for invitation
```

Options inherited from parent commands

```
--artifact-cas string       URL for the Artifacts Content Addressable Storage API ($CHAINLOOP_ARTIFACT_CAS_API) (default "api.cas.chainloop.dev:443")
--artifact-cas-ca string    CUSTOM CA file for the Artifacts CAS API (optional) ($CHAINLOOP_ARTIFACT_CAS_API_CA)
-c, --config string             Path to an existing config file (default is $HOME/.config/chainloop/config.toml)
--control-plane string      URL for the Control Plane API ($CHAINLOOP_CONTROL_PLANE_API) (default "api.cp.chainloop.dev:443")
--control-plane-ca string   CUSTOM CA file for the Control Plane API (optional) ($CHAINLOOP_CONTROL_PLANE_API_CA)
--debug                     Enable debug/verbose logging mode
-i, --insecure                  Skip TLS transport during connection to the control plane ($CHAINLOOP_API_INSECURE)
-n, --org string                organization name
-o, --output string             Output format, valid options are json and table (default "table")
-t, --token string              API token. NOTE: Alternatively use the env variable CHAINLOOP_TOKEN
-y, --yes                       Skip confirmation
```

##### chainloop organization member invitation create

Invite a User to an Organization

```
chainloop organization member invitation create [flags]
```

Options

```
-h, --help              help for create
--receiver string   Email of the user to invite
--role string       Role of the user in the organization, available admin, owner, viewer (default "viewer")
```

Options inherited from parent commands

```
--artifact-cas string       URL for the Artifacts Content Addressable Storage API ($CHAINLOOP_ARTIFACT_CAS_API) (default "api.cas.chainloop.dev:443")
--artifact-cas-ca string    CUSTOM CA file for the Artifacts CAS API (optional) ($CHAINLOOP_ARTIFACT_CAS_API_CA)
-c, --config string             Path to an existing config file (default is $HOME/.config/chainloop/config.toml)
--control-plane string      URL for the Control Plane API ($CHAINLOOP_CONTROL_PLANE_API) (default "api.cp.chainloop.dev:443")
--control-plane-ca string   CUSTOM CA file for the Control Plane API (optional) ($CHAINLOOP_CONTROL_PLANE_API_CA)
--debug                     Enable debug/verbose logging mode
-i, --insecure                  Skip TLS transport during connection to the control plane ($CHAINLOOP_API_INSECURE)
-n, --org string                organization name
-o, --output string             Output format, valid options are json and table (default "table")
-t, --token string              API token. NOTE: Alternatively use the env variable CHAINLOOP_TOKEN
-y, --yes                       Skip confirmation
```

##### chainloop organization member invitation help

Help about any command

Synopsis

Help provides help for any command in the application.
Simply type invitation help [path to command] for full details.

```
chainloop organization member invitation help [command] [flags]
```

Options

```
-h, --help   help for help
```

Options inherited from parent commands

```
--artifact-cas string       URL for the Artifacts Content Addressable Storage API ($CHAINLOOP_ARTIFACT_CAS_API) (default "api.cas.chainloop.dev:443")
--artifact-cas-ca string    CUSTOM CA file for the Artifacts CAS API (optional) ($CHAINLOOP_ARTIFACT_CAS_API_CA)
-c, --config string             Path to an existing config file (default is $HOME/.config/chainloop/config.toml)
--control-plane string      URL for the Control Plane API ($CHAINLOOP_CONTROL_PLANE_API) (default "api.cp.chainloop.dev:443")
--control-plane-ca string   CUSTOM CA file for the Control Plane API (optional) ($CHAINLOOP_CONTROL_PLANE_API_CA)
--debug                     Enable debug/verbose logging mode
-i, --insecure                  Skip TLS transport during connection to the control plane ($CHAINLOOP_API_INSECURE)
-n, --org string                organization name
-o, --output string             Output format, valid options are json and table (default "table")
-t, --token string              API token. NOTE: Alternatively use the env variable CHAINLOOP_TOKEN
-y, --yes                       Skip confirmation
```

##### chainloop organization member invitation list

List sent invitations

```
chainloop organization member invitation list [flags]
```

Options

```
-h, --help   help for list
```

Options inherited from parent commands

```
--artifact-cas string       URL for the Artifacts Content Addressable Storage API ($CHAINLOOP_ARTIFACT_CAS_API) (default "api.cas.chainloop.dev:443")
--artifact-cas-ca string    CUSTOM CA file for the Artifacts CAS API (optional) ($CHAINLOOP_ARTIFACT_CAS_API_CA)
-c, --config string             Path to an existing config file (default is $HOME/.config/chainloop/config.toml)
--control-plane string      URL for the Control Plane API ($CHAINLOOP_CONTROL_PLANE_API) (default "api.cp.chainloop.dev:443")
--control-plane-ca string   CUSTOM CA file for the Control Plane API (optional) ($CHAINLOOP_CONTROL_PLANE_API_CA)
--debug                     Enable debug/verbose logging mode
-i, --insecure                  Skip TLS transport during connection to the control plane ($CHAINLOOP_API_INSECURE)
-n, --org string                organization name
-o, --output string             Output format, valid options are json and table (default "table")
-t, --token string              API token. NOTE: Alternatively use the env variable CHAINLOOP_TOKEN
-y, --yes                       Skip confirmation
```

##### chainloop organization member invitation revoke

Revoke a pending invitation

```
chainloop organization member invitation revoke [flags]
```

Options

```
-h, --help        help for revoke
--id string   Invitation ID
```

Options inherited from parent commands

```
--artifact-cas string       URL for the Artifacts Content Addressable Storage API ($CHAINLOOP_ARTIFACT_CAS_API) (default "api.cas.chainloop.dev:443")
--artifact-cas-ca string    CUSTOM CA file for the Artifacts CAS API (optional) ($CHAINLOOP_ARTIFACT_CAS_API_CA)
-c, --config string             Path to an existing config file (default is $HOME/.config/chainloop/config.toml)
--control-plane string      URL for the Control Plane API ($CHAINLOOP_CONTROL_PLANE_API) (default "api.cp.chainloop.dev:443")
--control-plane-ca string   CUSTOM CA file for the Control Plane API (optional) ($CHAINLOOP_CONTROL_PLANE_API_CA)
--debug                     Enable debug/verbose logging mode
-i, --insecure                  Skip TLS transport during connection to the control plane ($CHAINLOOP_API_INSECURE)
-n, --org string                organization name
-o, --output string             Output format, valid options are json and table (default "table")
-t, --token string              API token. NOTE: Alternatively use the env variable CHAINLOOP_TOKEN
-y, --yes                       Skip confirmation
```

#### chainloop organization member list

List the members of the current organization

```
chainloop organization member list [flags]
```

Examples

```
Let the default pagination apply
chainloop organization member list

Specify the page and page size
chainloop organization member list --page 2 --limit 10

Filter by name
chainloop organization member list --name alice

Filter by email
chainloop organization member list --email alice@example.com

Filter by role
chainloop organization member list --role admin

Combine filters and pagination
chainloop organization member list --role admin --page 2 --limit 5

```

Options

```
--email string   Filter by member email
-h, --help           help for list
--limit int      number of items to show (default 50)
--name string    Filter by member name or last name
--page int       page number (default 1)
--role string    Role of the user in the organization, available admin, owner, viewer
```

Options inherited from parent commands

```
--artifact-cas string       URL for the Artifacts Content Addressable Storage API ($CHAINLOOP_ARTIFACT_CAS_API) (default "api.cas.chainloop.dev:443")
--artifact-cas-ca string    CUSTOM CA file for the Artifacts CAS API (optional) ($CHAINLOOP_ARTIFACT_CAS_API_CA)
-c, --config string             Path to an existing config file (default is $HOME/.config/chainloop/config.toml)
--control-plane string      URL for the Control Plane API ($CHAINLOOP_CONTROL_PLANE_API) (default "api.cp.chainloop.dev:443")
--control-plane-ca string   CUSTOM CA file for the Control Plane API (optional) ($CHAINLOOP_CONTROL_PLANE_API_CA)
--debug                     Enable debug/verbose logging mode
-i, --insecure                  Skip TLS transport during connection to the control plane ($CHAINLOOP_API_INSECURE)
-n, --org string                organization name
-o, --output string             Output format, valid options are json and table (default "table")
-t, --token string              API token. NOTE: Alternatively use the env variable CHAINLOOP_TOKEN
-y, --yes                       Skip confirmation
```

#### chainloop organization member update

Update a member of the organization

```
chainloop organization member update [flags]
```

Options

```
-h, --help          help for update
--id string     Membership ID
--role string   Role of the user in the organization, available admin, owner, viewer (default "viewer")
```

Options inherited from parent commands

```
--artifact-cas string       URL for the Artifacts Content Addressable Storage API ($CHAINLOOP_ARTIFACT_CAS_API) (default "api.cas.chainloop.dev:443")
--artifact-cas-ca string    CUSTOM CA file for the Artifacts CAS API (optional) ($CHAINLOOP_ARTIFACT_CAS_API_CA)
-c, --config string             Path to an existing config file (default is $HOME/.config/chainloop/config.toml)
--control-plane string      URL for the Control Plane API ($CHAINLOOP_CONTROL_PLANE_API) (default "api.cp.chainloop.dev:443")
--control-plane-ca string   CUSTOM CA file for the Control Plane API (optional) ($CHAINLOOP_CONTROL_PLANE_API_CA)
--debug                     Enable debug/verbose logging mode
-i, --insecure                  Skip TLS transport during connection to the control plane ($CHAINLOOP_API_INSECURE)
-n, --org string                organization name
-o, --output string             Output format, valid options are json and table (default "table")
-t, --token string              API token. NOTE: Alternatively use the env variable CHAINLOOP_TOKEN
-y, --yes                       Skip confirmation
```

### chainloop organization set

Set the current organization to be used by this CLI

```
chainloop organization set [flags]
```

Examples

```

Set the current organization to be used by this CLI
$ chainloop org set --name my-org

Optionally set the organization as the default one for all clients by storing the preference server-side
$ chainloop org set --name my-org --default

```

Options

```
--default       set this organization as the default one for all clients
-h, --help          help for set
--name string   organization name to make the switch
```

Options inherited from parent commands

```
--artifact-cas string       URL for the Artifacts Content Addressable Storage API ($CHAINLOOP_ARTIFACT_CAS_API) (default "api.cas.chainloop.dev:443")
--artifact-cas-ca string    CUSTOM CA file for the Artifacts CAS API (optional) ($CHAINLOOP_ARTIFACT_CAS_API_CA)
-c, --config string             Path to an existing config file (default is $HOME/.config/chainloop/config.toml)
--control-plane string      URL for the Control Plane API ($CHAINLOOP_CONTROL_PLANE_API) (default "api.cp.chainloop.dev:443")
--control-plane-ca string   CUSTOM CA file for the Control Plane API (optional) ($CHAINLOOP_CONTROL_PLANE_API_CA)
--debug                     Enable debug/verbose logging mode
-i, --insecure                  Skip TLS transport during connection to the control plane ($CHAINLOOP_API_INSECURE)
-n, --org string                organization name
-o, --output string             Output format, valid options are json and table (default "table")
-t, --token string              API token. NOTE: Alternatively use the env variable CHAINLOOP_TOKEN
-y, --yes                       Skip confirmation
```

### chainloop organization update

Update an existing organization

```
chainloop organization update [flags]
```

Options

```
--block         set the default policy violation blocking strategy
-h, --help          help for update
--name string   organization name
```

Options inherited from parent commands

```
--artifact-cas string       URL for the Artifacts Content Addressable Storage API ($CHAINLOOP_ARTIFACT_CAS_API) (default "api.cas.chainloop.dev:443")
--artifact-cas-ca string    CUSTOM CA file for the Artifacts CAS API (optional) ($CHAINLOOP_ARTIFACT_CAS_API_CA)
-c, --config string             Path to an existing config file (default is $HOME/.config/chainloop/config.toml)
--control-plane string      URL for the Control Plane API ($CHAINLOOP_CONTROL_PLANE_API) (default "api.cp.chainloop.dev:443")
--control-plane-ca string   CUSTOM CA file for the Control Plane API (optional) ($CHAINLOOP_CONTROL_PLANE_API_CA)
--debug                     Enable debug/verbose logging mode
-i, --insecure                  Skip TLS transport during connection to the control plane ($CHAINLOOP_API_INSECURE)
-n, --org string                organization name
-o, --output string             Output format, valid options are json and table (default "table")
-t, --token string              API token. NOTE: Alternatively use the env variable CHAINLOOP_TOKEN
-y, --yes                       Skip confirmation
```

## chainloop policy

Craft chainloop policies

Options

```
-h, --help   help for policy
```

Options inherited from parent commands

```
--artifact-cas string       URL for the Artifacts Content Addressable Storage API ($CHAINLOOP_ARTIFACT_CAS_API) (default "api.cas.chainloop.dev:443")
--artifact-cas-ca string    CUSTOM CA file for the Artifacts CAS API (optional) ($CHAINLOOP_ARTIFACT_CAS_API_CA)
-c, --config string             Path to an existing config file (default is $HOME/.config/chainloop/config.toml)
--control-plane string      URL for the Control Plane API ($CHAINLOOP_CONTROL_PLANE_API) (default "api.cp.chainloop.dev:443")
--control-plane-ca string   CUSTOM CA file for the Control Plane API (optional) ($CHAINLOOP_CONTROL_PLANE_API_CA)
--debug                     Enable debug/verbose logging mode
-i, --insecure                  Skip TLS transport during connection to the control plane ($CHAINLOOP_API_INSECURE)
-n, --org string                organization name
-o, --output string             Output format, valid options are json and table (default "table")
-t, --token string              API token. NOTE: Alternatively use the env variable CHAINLOOP_TOKEN
-y, --yes                       Skip confirmation
```

### chainloop policy develop

Tools for policy development
<<<<<<< HEAD
=======
Refer to https://docs.chainloop.dev/guides/custom-policies
>>>>>>> 751a509a

Options

```
-h, --help   help for develop
```

Options inherited from parent commands

```
--artifact-cas string       URL for the Artifacts Content Addressable Storage API ($CHAINLOOP_ARTIFACT_CAS_API) (default "api.cas.chainloop.dev:443")
--artifact-cas-ca string    CUSTOM CA file for the Artifacts CAS API (optional) ($CHAINLOOP_ARTIFACT_CAS_API_CA)
-c, --config string             Path to an existing config file (default is $HOME/.config/chainloop/config.toml)
--control-plane string      URL for the Control Plane API ($CHAINLOOP_CONTROL_PLANE_API) (default "api.cp.chainloop.dev:443")
--control-plane-ca string   CUSTOM CA file for the Control Plane API (optional) ($CHAINLOOP_CONTROL_PLANE_API_CA)
--debug                     Enable debug/verbose logging mode
-i, --insecure                  Skip TLS transport during connection to the control plane ($CHAINLOOP_API_INSECURE)
-n, --org string                organization name
-o, --output string             Output format, valid options are json and table (default "table")
-t, --token string              API token. NOTE: Alternatively use the env variable CHAINLOOP_TOKEN
-y, --yes                       Skip confirmation
```

#### chainloop policy develop help

Help about any command

Synopsis

Help provides help for any command in the application.
Simply type develop help [path to command] for full details.

```
chainloop policy develop help [command] [flags]
```

Options

```
-h, --help   help for help
```

Options inherited from parent commands

```
--artifact-cas string       URL for the Artifacts Content Addressable Storage API ($CHAINLOOP_ARTIFACT_CAS_API) (default "api.cas.chainloop.dev:443")
--artifact-cas-ca string    CUSTOM CA file for the Artifacts CAS API (optional) ($CHAINLOOP_ARTIFACT_CAS_API_CA)
-c, --config string             Path to an existing config file (default is $HOME/.config/chainloop/config.toml)
--control-plane string      URL for the Control Plane API ($CHAINLOOP_CONTROL_PLANE_API) (default "api.cp.chainloop.dev:443")
--control-plane-ca string   CUSTOM CA file for the Control Plane API (optional) ($CHAINLOOP_CONTROL_PLANE_API_CA)
--debug                     Enable debug/verbose logging mode
-i, --insecure                  Skip TLS transport during connection to the control plane ($CHAINLOOP_API_INSECURE)
-n, --org string                organization name
-o, --output string             Output format, valid options are json and table (default "table")
-t, --token string              API token. NOTE: Alternatively use the env variable CHAINLOOP_TOKEN
-y, --yes                       Skip confirmation
```

<<<<<<< HEAD
#### chainloop policy develop lint

Lint chainloop policy structure and content

Synopsis

Performs comprehensive validation of:
- *.yaml files (schema validation)
- *.rego (formatting, linting, structure)

```
chainloop policy develop lint [flags]
=======
#### chainloop policy develop init

Initialize a new policy

Synopsis

Initialize a new policy by creating template policy files in the specified directory.
By default, it creates chainloop-policy.yaml and chainloop-policy.rego files.

```
chainloop policy develop init [flags]
```

Examples

```

Initialize in current directory with separate files
chainloop policy develop init

Initialize in specific directory with embedded format and policy name
chainloop policy develop init --directory ./policies --embedded --name mypolicy
>>>>>>> 751a509a
```

Options

```
<<<<<<< HEAD
--format          Auto-format file with opa fmt
-h, --help            help for lint
-p, --policy string   Path to policy directory (default ".")
=======
--description string   description of the policy
--directory string     directory for policy
--embedded             initialize an embedded policy (single YAML file)
-f, --force                overwrite existing files
-h, --help                 help for init
--name string          name of the policy
>>>>>>> 751a509a
```

Options inherited from parent commands

```
--artifact-cas string       URL for the Artifacts Content Addressable Storage API ($CHAINLOOP_ARTIFACT_CAS_API) (default "api.cas.chainloop.dev:443")
--artifact-cas-ca string    CUSTOM CA file for the Artifacts CAS API (optional) ($CHAINLOOP_ARTIFACT_CAS_API_CA)
-c, --config string             Path to an existing config file (default is $HOME/.config/chainloop/config.toml)
--control-plane string      URL for the Control Plane API ($CHAINLOOP_CONTROL_PLANE_API) (default "api.cp.chainloop.dev:443")
--control-plane-ca string   CUSTOM CA file for the Control Plane API (optional) ($CHAINLOOP_CONTROL_PLANE_API_CA)
--debug                     Enable debug/verbose logging mode
-i, --insecure                  Skip TLS transport during connection to the control plane ($CHAINLOOP_API_INSECURE)
-n, --org string                organization name
-o, --output string             Output format, valid options are json and table (default "table")
-t, --token string              API token. NOTE: Alternatively use the env variable CHAINLOOP_TOKEN
-y, --yes                       Skip confirmation
```

### chainloop policy help

Help about any command

Synopsis

Help provides help for any command in the application.
Simply type policy help [path to command] for full details.

```
chainloop policy help [command] [flags]
```

Options

```
-h, --help   help for help
```

Options inherited from parent commands

```
--artifact-cas string       URL for the Artifacts Content Addressable Storage API ($CHAINLOOP_ARTIFACT_CAS_API) (default "api.cas.chainloop.dev:443")
--artifact-cas-ca string    CUSTOM CA file for the Artifacts CAS API (optional) ($CHAINLOOP_ARTIFACT_CAS_API_CA)
-c, --config string             Path to an existing config file (default is $HOME/.config/chainloop/config.toml)
--control-plane string      URL for the Control Plane API ($CHAINLOOP_CONTROL_PLANE_API) (default "api.cp.chainloop.dev:443")
--control-plane-ca string   CUSTOM CA file for the Control Plane API (optional) ($CHAINLOOP_CONTROL_PLANE_API_CA)
--debug                     Enable debug/verbose logging mode
-i, --insecure                  Skip TLS transport during connection to the control plane ($CHAINLOOP_API_INSECURE)
-n, --org string                organization name
-o, --output string             Output format, valid options are json and table (default "table")
-t, --token string              API token. NOTE: Alternatively use the env variable CHAINLOOP_TOKEN
-y, --yes                       Skip confirmation
```

## chainloop version

Command line version

```
chainloop version [flags]
```

Options

```
-h, --help   help for version
```

Options inherited from parent commands

```
--artifact-cas string       URL for the Artifacts Content Addressable Storage API ($CHAINLOOP_ARTIFACT_CAS_API) (default "api.cas.chainloop.dev:443")
--artifact-cas-ca string    CUSTOM CA file for the Artifacts CAS API (optional) ($CHAINLOOP_ARTIFACT_CAS_API_CA)
-c, --config string             Path to an existing config file (default is $HOME/.config/chainloop/config.toml)
--control-plane string      URL for the Control Plane API ($CHAINLOOP_CONTROL_PLANE_API) (default "api.cp.chainloop.dev:443")
--control-plane-ca string   CUSTOM CA file for the Control Plane API (optional) ($CHAINLOOP_CONTROL_PLANE_API_CA)
--debug                     Enable debug/verbose logging mode
-i, --insecure                  Skip TLS transport during connection to the control plane ($CHAINLOOP_API_INSECURE)
-n, --org string                organization name
-o, --output string             Output format, valid options are json and table (default "table")
-t, --token string              API token. NOTE: Alternatively use the env variable CHAINLOOP_TOKEN
-y, --yes                       Skip confirmation
```

## chainloop workflow

Workflow management in the control plane

Options

```
-h, --help   help for workflow
```

Options inherited from parent commands

```
--artifact-cas string       URL for the Artifacts Content Addressable Storage API ($CHAINLOOP_ARTIFACT_CAS_API) (default "api.cas.chainloop.dev:443")
--artifact-cas-ca string    CUSTOM CA file for the Artifacts CAS API (optional) ($CHAINLOOP_ARTIFACT_CAS_API_CA)
-c, --config string             Path to an existing config file (default is $HOME/.config/chainloop/config.toml)
--control-plane string      URL for the Control Plane API ($CHAINLOOP_CONTROL_PLANE_API) (default "api.cp.chainloop.dev:443")
--control-plane-ca string   CUSTOM CA file for the Control Plane API (optional) ($CHAINLOOP_CONTROL_PLANE_API_CA)
--debug                     Enable debug/verbose logging mode
-i, --insecure                  Skip TLS transport during connection to the control plane ($CHAINLOOP_API_INSECURE)
-n, --org string                organization name
-o, --output string             Output format, valid options are json and table (default "table")
-t, --token string              API token. NOTE: Alternatively use the env variable CHAINLOOP_TOKEN
-y, --yes                       Skip confirmation
```

### chainloop workflow attached

Integrations attached to workflows

Options

```
-h, --help   help for attached
```

Options inherited from parent commands

```
--artifact-cas string       URL for the Artifacts Content Addressable Storage API ($CHAINLOOP_ARTIFACT_CAS_API) (default "api.cas.chainloop.dev:443")
--artifact-cas-ca string    CUSTOM CA file for the Artifacts CAS API (optional) ($CHAINLOOP_ARTIFACT_CAS_API_CA)
-c, --config string             Path to an existing config file (default is $HOME/.config/chainloop/config.toml)
--control-plane string      URL for the Control Plane API ($CHAINLOOP_CONTROL_PLANE_API) (default "api.cp.chainloop.dev:443")
--control-plane-ca string   CUSTOM CA file for the Control Plane API (optional) ($CHAINLOOP_CONTROL_PLANE_API_CA)
--debug                     Enable debug/verbose logging mode
-i, --insecure                  Skip TLS transport during connection to the control plane ($CHAINLOOP_API_INSECURE)
-n, --org string                organization name
-o, --output string             Output format, valid options are json and table (default "table")
-t, --token string              API token. NOTE: Alternatively use the env variable CHAINLOOP_TOKEN
-y, --yes                       Skip confirmation
```

#### chainloop workflow attached add

Attach an existing registered integration to a workflow

```
chainloop workflow attached add [flags]
```

Examples

```
chainloop integration attached add --workflow deadbeef --project my-project --integration beefdoingwell --opt projectName=MyProject --opt projectVersion=1.0.0

Only send SBOMs to dependency track when the annotations in the attestation or material match the filter in an AND operation.
Note: material annotations take precedence over attestation ones.
chainloop integration attached add --workflow deadbeef --project my-project --integration dependency-track --opt projectName=MyProject --opt filter="environment=prod,team=security"
```

Options

```
-h, --help                 help for add
--integration string   Name of the integration already registered in this organization
--opt stringArray      integration attachment arguments
--project string       name of the project the workflow belongs to
--workflow string      name of the workflow to attach this integration
```

Options inherited from parent commands

```
--artifact-cas string       URL for the Artifacts Content Addressable Storage API ($CHAINLOOP_ARTIFACT_CAS_API) (default "api.cas.chainloop.dev:443")
--artifact-cas-ca string    CUSTOM CA file for the Artifacts CAS API (optional) ($CHAINLOOP_ARTIFACT_CAS_API_CA)
-c, --config string             Path to an existing config file (default is $HOME/.config/chainloop/config.toml)
--control-plane string      URL for the Control Plane API ($CHAINLOOP_CONTROL_PLANE_API) (default "api.cp.chainloop.dev:443")
--control-plane-ca string   CUSTOM CA file for the Control Plane API (optional) ($CHAINLOOP_CONTROL_PLANE_API_CA)
--debug                     Enable debug/verbose logging mode
-i, --insecure                  Skip TLS transport during connection to the control plane ($CHAINLOOP_API_INSECURE)
-n, --org string                organization name
-o, --output string             Output format, valid options are json and table (default "table")
-t, --token string              API token. NOTE: Alternatively use the env variable CHAINLOOP_TOKEN
-y, --yes                       Skip confirmation
```

#### chainloop workflow attached delete

Detach an integration that's attached to a workflow

```
chainloop workflow attached delete [flags]
```

Options

```
-h, --help        help for delete
--id string   ID of the existing attachment
```

Options inherited from parent commands

```
--artifact-cas string       URL for the Artifacts Content Addressable Storage API ($CHAINLOOP_ARTIFACT_CAS_API) (default "api.cas.chainloop.dev:443")
--artifact-cas-ca string    CUSTOM CA file for the Artifacts CAS API (optional) ($CHAINLOOP_ARTIFACT_CAS_API_CA)
-c, --config string             Path to an existing config file (default is $HOME/.config/chainloop/config.toml)
--control-plane string      URL for the Control Plane API ($CHAINLOOP_CONTROL_PLANE_API) (default "api.cp.chainloop.dev:443")
--control-plane-ca string   CUSTOM CA file for the Control Plane API (optional) ($CHAINLOOP_CONTROL_PLANE_API_CA)
--debug                     Enable debug/verbose logging mode
-i, --insecure                  Skip TLS transport during connection to the control plane ($CHAINLOOP_API_INSECURE)
-n, --org string                organization name
-o, --output string             Output format, valid options are json and table (default "table")
-t, --token string              API token. NOTE: Alternatively use the env variable CHAINLOOP_TOKEN
-y, --yes                       Skip confirmation
```

#### chainloop workflow attached help

Help about any command

Synopsis

Help provides help for any command in the application.
Simply type attached help [path to command] for full details.

```
chainloop workflow attached help [command] [flags]
```

Options

```
-h, --help   help for help
```

Options inherited from parent commands

```
--artifact-cas string       URL for the Artifacts Content Addressable Storage API ($CHAINLOOP_ARTIFACT_CAS_API) (default "api.cas.chainloop.dev:443")
--artifact-cas-ca string    CUSTOM CA file for the Artifacts CAS API (optional) ($CHAINLOOP_ARTIFACT_CAS_API_CA)
-c, --config string             Path to an existing config file (default is $HOME/.config/chainloop/config.toml)
--control-plane string      URL for the Control Plane API ($CHAINLOOP_CONTROL_PLANE_API) (default "api.cp.chainloop.dev:443")
--control-plane-ca string   CUSTOM CA file for the Control Plane API (optional) ($CHAINLOOP_CONTROL_PLANE_API_CA)
--debug                     Enable debug/verbose logging mode
-i, --insecure                  Skip TLS transport during connection to the control plane ($CHAINLOOP_API_INSECURE)
-n, --org string                organization name
-o, --output string             Output format, valid options are json and table (default "table")
-t, --token string              API token. NOTE: Alternatively use the env variable CHAINLOOP_TOKEN
-y, --yes                       Skip confirmation
```

#### chainloop workflow attached list

List integrations attached to workflows

```
chainloop workflow attached list [flags]
```

Options

```
-h, --help              help for list
--project string    project name
--workflow string   workflow name
```

Options inherited from parent commands

```
--artifact-cas string       URL for the Artifacts Content Addressable Storage API ($CHAINLOOP_ARTIFACT_CAS_API) (default "api.cas.chainloop.dev:443")
--artifact-cas-ca string    CUSTOM CA file for the Artifacts CAS API (optional) ($CHAINLOOP_ARTIFACT_CAS_API_CA)
-c, --config string             Path to an existing config file (default is $HOME/.config/chainloop/config.toml)
--control-plane string      URL for the Control Plane API ($CHAINLOOP_CONTROL_PLANE_API) (default "api.cp.chainloop.dev:443")
--control-plane-ca string   CUSTOM CA file for the Control Plane API (optional) ($CHAINLOOP_CONTROL_PLANE_API_CA)
--debug                     Enable debug/verbose logging mode
-i, --insecure                  Skip TLS transport during connection to the control plane ($CHAINLOOP_API_INSECURE)
-n, --org string                organization name
-o, --output string             Output format, valid options are json and table (default "table")
-t, --token string              API token. NOTE: Alternatively use the env variable CHAINLOOP_TOKEN
-y, --yes                       Skip confirmation
```

### chainloop workflow contract

Workflow Contract related operations

Options

```
-h, --help   help for contract
```

Options inherited from parent commands

```
--artifact-cas string       URL for the Artifacts Content Addressable Storage API ($CHAINLOOP_ARTIFACT_CAS_API) (default "api.cas.chainloop.dev:443")
--artifact-cas-ca string    CUSTOM CA file for the Artifacts CAS API (optional) ($CHAINLOOP_ARTIFACT_CAS_API_CA)
-c, --config string             Path to an existing config file (default is $HOME/.config/chainloop/config.toml)
--control-plane string      URL for the Control Plane API ($CHAINLOOP_CONTROL_PLANE_API) (default "api.cp.chainloop.dev:443")
--control-plane-ca string   CUSTOM CA file for the Control Plane API (optional) ($CHAINLOOP_CONTROL_PLANE_API_CA)
--debug                     Enable debug/verbose logging mode
-i, --insecure                  Skip TLS transport during connection to the control plane ($CHAINLOOP_API_INSECURE)
-n, --org string                organization name
-o, --output string             Output format, valid options are json and table (default "table")
-t, --token string              API token. NOTE: Alternatively use the env variable CHAINLOOP_TOKEN
-y, --yes                       Skip confirmation
```

#### chainloop workflow contract create

Create a new contract

```
chainloop workflow contract create [flags]
```

Options

```
-f, --contract string      path or URL to the contract schema
--description string   description of the contract
-h, --help                 help for create
--name string          contract name
--project string       project name used to scope the contract, if not set the contract will be created in the organization
```

Options inherited from parent commands

```
--artifact-cas string       URL for the Artifacts Content Addressable Storage API ($CHAINLOOP_ARTIFACT_CAS_API) (default "api.cas.chainloop.dev:443")
--artifact-cas-ca string    CUSTOM CA file for the Artifacts CAS API (optional) ($CHAINLOOP_ARTIFACT_CAS_API_CA)
-c, --config string             Path to an existing config file (default is $HOME/.config/chainloop/config.toml)
--control-plane string      URL for the Control Plane API ($CHAINLOOP_CONTROL_PLANE_API) (default "api.cp.chainloop.dev:443")
--control-plane-ca string   CUSTOM CA file for the Control Plane API (optional) ($CHAINLOOP_CONTROL_PLANE_API_CA)
--debug                     Enable debug/verbose logging mode
-i, --insecure                  Skip TLS transport during connection to the control plane ($CHAINLOOP_API_INSECURE)
-n, --org string                organization name
-o, --output string             Output format, valid options are json and table (default "table")
-t, --token string              API token. NOTE: Alternatively use the env variable CHAINLOOP_TOKEN
-y, --yes                       Skip confirmation
```

#### chainloop workflow contract delete

Delete a contract

```
chainloop workflow contract delete [flags]
```

Options

```
-h, --help          help for delete
--name string   contract name
```

Options inherited from parent commands

```
--artifact-cas string       URL for the Artifacts Content Addressable Storage API ($CHAINLOOP_ARTIFACT_CAS_API) (default "api.cas.chainloop.dev:443")
--artifact-cas-ca string    CUSTOM CA file for the Artifacts CAS API (optional) ($CHAINLOOP_ARTIFACT_CAS_API_CA)
-c, --config string             Path to an existing config file (default is $HOME/.config/chainloop/config.toml)
--control-plane string      URL for the Control Plane API ($CHAINLOOP_CONTROL_PLANE_API) (default "api.cp.chainloop.dev:443")
--control-plane-ca string   CUSTOM CA file for the Control Plane API (optional) ($CHAINLOOP_CONTROL_PLANE_API_CA)
--debug                     Enable debug/verbose logging mode
-i, --insecure                  Skip TLS transport during connection to the control plane ($CHAINLOOP_API_INSECURE)
-n, --org string                organization name
-o, --output string             Output format, valid options are json and table (default "table")
-t, --token string              API token. NOTE: Alternatively use the env variable CHAINLOOP_TOKEN
-y, --yes                       Skip confirmation
```

#### chainloop workflow contract describe

Describe the information of the contract

```
chainloop workflow contract describe [flags]
```

Options

```
-h, --help             help for describe
--name string      contract name
--revision int32   revision of the contract to retrieve, by default is latest
```

Options inherited from parent commands

```
--artifact-cas string       URL for the Artifacts Content Addressable Storage API ($CHAINLOOP_ARTIFACT_CAS_API) (default "api.cas.chainloop.dev:443")
--artifact-cas-ca string    CUSTOM CA file for the Artifacts CAS API (optional) ($CHAINLOOP_ARTIFACT_CAS_API_CA)
-c, --config string             Path to an existing config file (default is $HOME/.config/chainloop/config.toml)
--control-plane string      URL for the Control Plane API ($CHAINLOOP_CONTROL_PLANE_API) (default "api.cp.chainloop.dev:443")
--control-plane-ca string   CUSTOM CA file for the Control Plane API (optional) ($CHAINLOOP_CONTROL_PLANE_API_CA)
--debug                     Enable debug/verbose logging mode
-i, --insecure                  Skip TLS transport during connection to the control plane ($CHAINLOOP_API_INSECURE)
-n, --org string                organization name
-o, --output string             output format, valid options are table, json or schema (default "table")
-t, --token string              API token. NOTE: Alternatively use the env variable CHAINLOOP_TOKEN
-y, --yes                       Skip confirmation
```

#### chainloop workflow contract help

Help about any command

Synopsis

Help provides help for any command in the application.
Simply type contract help [path to command] for full details.

```
chainloop workflow contract help [command] [flags]
```

Options

```
-h, --help   help for help
```

Options inherited from parent commands

```
--artifact-cas string       URL for the Artifacts Content Addressable Storage API ($CHAINLOOP_ARTIFACT_CAS_API) (default "api.cas.chainloop.dev:443")
--artifact-cas-ca string    CUSTOM CA file for the Artifacts CAS API (optional) ($CHAINLOOP_ARTIFACT_CAS_API_CA)
-c, --config string             Path to an existing config file (default is $HOME/.config/chainloop/config.toml)
--control-plane string      URL for the Control Plane API ($CHAINLOOP_CONTROL_PLANE_API) (default "api.cp.chainloop.dev:443")
--control-plane-ca string   CUSTOM CA file for the Control Plane API (optional) ($CHAINLOOP_CONTROL_PLANE_API_CA)
--debug                     Enable debug/verbose logging mode
-i, --insecure                  Skip TLS transport during connection to the control plane ($CHAINLOOP_API_INSECURE)
-n, --org string                organization name
-o, --output string             Output format, valid options are json and table (default "table")
-t, --token string              API token. NOTE: Alternatively use the env variable CHAINLOOP_TOKEN
-y, --yes                       Skip confirmation
```

#### chainloop workflow contract list

List contracts

```
chainloop workflow contract list [flags]
```

Options

```
-h, --help   help for list
```

Options inherited from parent commands

```
--artifact-cas string       URL for the Artifacts Content Addressable Storage API ($CHAINLOOP_ARTIFACT_CAS_API) (default "api.cas.chainloop.dev:443")
--artifact-cas-ca string    CUSTOM CA file for the Artifacts CAS API (optional) ($CHAINLOOP_ARTIFACT_CAS_API_CA)
-c, --config string             Path to an existing config file (default is $HOME/.config/chainloop/config.toml)
--control-plane string      URL for the Control Plane API ($CHAINLOOP_CONTROL_PLANE_API) (default "api.cp.chainloop.dev:443")
--control-plane-ca string   CUSTOM CA file for the Control Plane API (optional) ($CHAINLOOP_CONTROL_PLANE_API_CA)
--debug                     Enable debug/verbose logging mode
-i, --insecure                  Skip TLS transport during connection to the control plane ($CHAINLOOP_API_INSECURE)
-n, --org string                organization name
-o, --output string             Output format, valid options are json and table (default "table")
-t, --token string              API token. NOTE: Alternatively use the env variable CHAINLOOP_TOKEN
-y, --yes                       Skip confirmation
```

#### chainloop workflow contract update

Update an existing contract

```
chainloop workflow contract update [flags]
```

Options

```
-f, --contract string      path or URL to the contract schema
--description string   description of the contract
-h, --help                 help for update
--name string          contract name
```

Options inherited from parent commands

```
--artifact-cas string       URL for the Artifacts Content Addressable Storage API ($CHAINLOOP_ARTIFACT_CAS_API) (default "api.cas.chainloop.dev:443")
--artifact-cas-ca string    CUSTOM CA file for the Artifacts CAS API (optional) ($CHAINLOOP_ARTIFACT_CAS_API_CA)
-c, --config string             Path to an existing config file (default is $HOME/.config/chainloop/config.toml)
--control-plane string      URL for the Control Plane API ($CHAINLOOP_CONTROL_PLANE_API) (default "api.cp.chainloop.dev:443")
--control-plane-ca string   CUSTOM CA file for the Control Plane API (optional) ($CHAINLOOP_CONTROL_PLANE_API_CA)
--debug                     Enable debug/verbose logging mode
-i, --insecure                  Skip TLS transport during connection to the control plane ($CHAINLOOP_API_INSECURE)
-n, --org string                organization name
-o, --output string             Output format, valid options are json and table (default "table")
-t, --token string              API token. NOTE: Alternatively use the env variable CHAINLOOP_TOKEN
-y, --yes                       Skip confirmation
```

### chainloop workflow create

Create a new workflow

```
chainloop workflow create [flags]
```

Examples

```
chainloop workflow create --name [workflowName] --project [projectName]

Indicate an optional team name
chainloop workflow create --name release --project skynet --team core-cyberdyne

Associate an existing contract referenced by its ID
chainloop workflow create --name release --project skynet --contract deadbeed

Or create a new contract by pointing to a local file or URL
chainloop workflow create --name release --project skynet --contract ./skynet.contract.yaml
chainloop workflow create --name release --project skynet --contract https://skynet.org/contract.yaml

```

Options

```
--name string          workflow name
--description string   workflow description
--project string       project name
--team string          team name
--contract string      the name of an existing contract or the path/URL to a contract file. If not provided an empty one will be created.
--public               is the workflow public
-f, --skip-if-exists       do not fail if the workflow with the provided name already exists
-h, --help                 help for create
```

Options inherited from parent commands

```
--artifact-cas string       URL for the Artifacts Content Addressable Storage API ($CHAINLOOP_ARTIFACT_CAS_API) (default "api.cas.chainloop.dev:443")
--artifact-cas-ca string    CUSTOM CA file for the Artifacts CAS API (optional) ($CHAINLOOP_ARTIFACT_CAS_API_CA)
-c, --config string             Path to an existing config file (default is $HOME/.config/chainloop/config.toml)
--control-plane string      URL for the Control Plane API ($CHAINLOOP_CONTROL_PLANE_API) (default "api.cp.chainloop.dev:443")
--control-plane-ca string   CUSTOM CA file for the Control Plane API (optional) ($CHAINLOOP_CONTROL_PLANE_API_CA)
--debug                     Enable debug/verbose logging mode
-i, --insecure                  Skip TLS transport during connection to the control plane ($CHAINLOOP_API_INSECURE)
-n, --org string                organization name
-o, --output string             Output format, valid options are json and table (default "table")
-t, --token string              API token. NOTE: Alternatively use the env variable CHAINLOOP_TOKEN
-y, --yes                       Skip confirmation
```

### chainloop workflow delete

Delete an existing workflow

```
chainloop workflow delete [flags]
```

Options

```
-h, --help             help for delete
--name string      workflow name
--project string   project name
```

Options inherited from parent commands

```
--artifact-cas string       URL for the Artifacts Content Addressable Storage API ($CHAINLOOP_ARTIFACT_CAS_API) (default "api.cas.chainloop.dev:443")
--artifact-cas-ca string    CUSTOM CA file for the Artifacts CAS API (optional) ($CHAINLOOP_ARTIFACT_CAS_API_CA)
-c, --config string             Path to an existing config file (default is $HOME/.config/chainloop/config.toml)
--control-plane string      URL for the Control Plane API ($CHAINLOOP_CONTROL_PLANE_API) (default "api.cp.chainloop.dev:443")
--control-plane-ca string   CUSTOM CA file for the Control Plane API (optional) ($CHAINLOOP_CONTROL_PLANE_API_CA)
--debug                     Enable debug/verbose logging mode
-i, --insecure                  Skip TLS transport during connection to the control plane ($CHAINLOOP_API_INSECURE)
-n, --org string                organization name
-o, --output string             Output format, valid options are json and table (default "table")
-t, --token string              API token. NOTE: Alternatively use the env variable CHAINLOOP_TOKEN
-y, --yes                       Skip confirmation
```

### chainloop workflow describe

Describe an existing workflow

```
chainloop workflow describe [flags]
```

Options

```
-h, --help             help for describe
--name string      workflow name
--project string   project name
```

Options inherited from parent commands

```
--artifact-cas string       URL for the Artifacts Content Addressable Storage API ($CHAINLOOP_ARTIFACT_CAS_API) (default "api.cas.chainloop.dev:443")
--artifact-cas-ca string    CUSTOM CA file for the Artifacts CAS API (optional) ($CHAINLOOP_ARTIFACT_CAS_API_CA)
-c, --config string             Path to an existing config file (default is $HOME/.config/chainloop/config.toml)
--control-plane string      URL for the Control Plane API ($CHAINLOOP_CONTROL_PLANE_API) (default "api.cp.chainloop.dev:443")
--control-plane-ca string   CUSTOM CA file for the Control Plane API (optional) ($CHAINLOOP_CONTROL_PLANE_API_CA)
--debug                     Enable debug/verbose logging mode
-i, --insecure                  Skip TLS transport during connection to the control plane ($CHAINLOOP_API_INSECURE)
-n, --org string                organization name
-o, --output string             Output format, valid options are json and table (default "table")
-t, --token string              API token. NOTE: Alternatively use the env variable CHAINLOOP_TOKEN
-y, --yes                       Skip confirmation
```

### chainloop workflow help

Help about any command

Synopsis

Help provides help for any command in the application.
Simply type workflow help [path to command] for full details.

```
chainloop workflow help [command] [flags]
```

Options

```
-h, --help   help for help
```

Options inherited from parent commands

```
--artifact-cas string       URL for the Artifacts Content Addressable Storage API ($CHAINLOOP_ARTIFACT_CAS_API) (default "api.cas.chainloop.dev:443")
--artifact-cas-ca string    CUSTOM CA file for the Artifacts CAS API (optional) ($CHAINLOOP_ARTIFACT_CAS_API_CA)
-c, --config string             Path to an existing config file (default is $HOME/.config/chainloop/config.toml)
--control-plane string      URL for the Control Plane API ($CHAINLOOP_CONTROL_PLANE_API) (default "api.cp.chainloop.dev:443")
--control-plane-ca string   CUSTOM CA file for the Control Plane API (optional) ($CHAINLOOP_CONTROL_PLANE_API_CA)
--debug                     Enable debug/verbose logging mode
-i, --insecure                  Skip TLS transport during connection to the control plane ($CHAINLOOP_API_INSECURE)
-n, --org string                organization name
-o, --output string             Output format, valid options are json and table (default "table")
-t, --token string              API token. NOTE: Alternatively use the env variable CHAINLOOP_TOKEN
-y, --yes                       Skip confirmation
```

### chainloop workflow list

List existing Workflows

```
chainloop workflow list [flags]
```

Examples

```
Let the default pagination apply
chainloop workflow list

Specify the page and page size
chainloop workflow list --page 2 --limit 10

Output in json format to paginate using scripts
chainloop workflow list --page 2 --limit 10 --output json

Show the full report
chainloop workflow list --full

```

Options

```
--full        show the full report
-h, --help        help for list
--limit int   number of items to show (default 50)
--page int    page number (default 1)
```

Options inherited from parent commands

```
--artifact-cas string       URL for the Artifacts Content Addressable Storage API ($CHAINLOOP_ARTIFACT_CAS_API) (default "api.cas.chainloop.dev:443")
--artifact-cas-ca string    CUSTOM CA file for the Artifacts CAS API (optional) ($CHAINLOOP_ARTIFACT_CAS_API_CA)
-c, --config string             Path to an existing config file (default is $HOME/.config/chainloop/config.toml)
--control-plane string      URL for the Control Plane API ($CHAINLOOP_CONTROL_PLANE_API) (default "api.cp.chainloop.dev:443")
--control-plane-ca string   CUSTOM CA file for the Control Plane API (optional) ($CHAINLOOP_CONTROL_PLANE_API_CA)
--debug                     Enable debug/verbose logging mode
-i, --insecure                  Skip TLS transport during connection to the control plane ($CHAINLOOP_API_INSECURE)
-n, --org string                organization name
-o, --output string             Output format, valid options are json and table (default "table")
-t, --token string              API token. NOTE: Alternatively use the env variable CHAINLOOP_TOKEN
-y, --yes                       Skip confirmation
```

### chainloop workflow update

Update an existing workflow

```
chainloop workflow update [flags]
```

Options

```
--contract string      the name of an existing contract
--description string   workflow description
-h, --help                 help for update
--name string          workflow name
--project string       project name
--public               is the workflow public
--team string          team name
```

Options inherited from parent commands

```
--artifact-cas string       URL for the Artifacts Content Addressable Storage API ($CHAINLOOP_ARTIFACT_CAS_API) (default "api.cas.chainloop.dev:443")
--artifact-cas-ca string    CUSTOM CA file for the Artifacts CAS API (optional) ($CHAINLOOP_ARTIFACT_CAS_API_CA)
-c, --config string             Path to an existing config file (default is $HOME/.config/chainloop/config.toml)
--control-plane string      URL for the Control Plane API ($CHAINLOOP_CONTROL_PLANE_API) (default "api.cp.chainloop.dev:443")
--control-plane-ca string   CUSTOM CA file for the Control Plane API (optional) ($CHAINLOOP_CONTROL_PLANE_API_CA)
--debug                     Enable debug/verbose logging mode
-i, --insecure                  Skip TLS transport during connection to the control plane ($CHAINLOOP_API_INSECURE)
-n, --org string                organization name
-o, --output string             Output format, valid options are json and table (default "table")
-t, --token string              API token. NOTE: Alternatively use the env variable CHAINLOOP_TOKEN
-y, --yes                       Skip confirmation
```

### chainloop workflow workflow-run

Workflow Runs related operations

Options

```
-h, --help   help for workflow-run
```

Options inherited from parent commands

```
--artifact-cas string       URL for the Artifacts Content Addressable Storage API ($CHAINLOOP_ARTIFACT_CAS_API) (default "api.cas.chainloop.dev:443")
--artifact-cas-ca string    CUSTOM CA file for the Artifacts CAS API (optional) ($CHAINLOOP_ARTIFACT_CAS_API_CA)
-c, --config string             Path to an existing config file (default is $HOME/.config/chainloop/config.toml)
--control-plane string      URL for the Control Plane API ($CHAINLOOP_CONTROL_PLANE_API) (default "api.cp.chainloop.dev:443")
--control-plane-ca string   CUSTOM CA file for the Control Plane API (optional) ($CHAINLOOP_CONTROL_PLANE_API_CA)
--debug                     Enable debug/verbose logging mode
-i, --insecure                  Skip TLS transport during connection to the control plane ($CHAINLOOP_API_INSECURE)
-n, --org string                organization name
-o, --output string             Output format, valid options are json and table (default "table")
-t, --token string              API token. NOTE: Alternatively use the env variable CHAINLOOP_TOKEN
-y, --yes                       Skip confirmation
```

#### chainloop workflow workflow-run describe

View a Workflow Run

```
chainloop workflow workflow-run describe [flags]
```

Options

```
--cert string         public certificate in PEM format to be used to verify the attestation
--cert-chain string   certificate chain (intermediates, root) in PEM format to be used to verify the attestation
-d, --digest string       content digest of the attestation
-h, --help                help for describe
--id string           workflow Run ID
--key string          public key used to verify the attestation. Note: You can also use env variable CHAINLOOP_SIGNING_PUBLIC_KEY
--verify              verify the attestation
```

Options inherited from parent commands

```
--artifact-cas string       URL for the Artifacts Content Addressable Storage API ($CHAINLOOP_ARTIFACT_CAS_API) (default "api.cas.chainloop.dev:443")
--artifact-cas-ca string    CUSTOM CA file for the Artifacts CAS API (optional) ($CHAINLOOP_ARTIFACT_CAS_API_CA)
-c, --config string             Path to an existing config file (default is $HOME/.config/chainloop/config.toml)
--control-plane string      URL for the Control Plane API ($CHAINLOOP_CONTROL_PLANE_API) (default "api.cp.chainloop.dev:443")
--control-plane-ca string   CUSTOM CA file for the Control Plane API (optional) ($CHAINLOOP_CONTROL_PLANE_API_CA)
--debug                     Enable debug/verbose logging mode
-i, --insecure                  Skip TLS transport during connection to the control plane ($CHAINLOOP_API_INSECURE)
-n, --org string                organization name
-o, --output string             output format, valid options are table, json, attestation, statement or payload-pae (default "table")
-t, --token string              API token. NOTE: Alternatively use the env variable CHAINLOOP_TOKEN
-y, --yes                       Skip confirmation
```

#### chainloop workflow workflow-run help

Help about any command

Synopsis

Help provides help for any command in the application.
Simply type workflow-run help [path to command] for full details.

```
chainloop workflow workflow-run help [command] [flags]
```

Options

```
-h, --help   help for help
```

Options inherited from parent commands

```
--artifact-cas string       URL for the Artifacts Content Addressable Storage API ($CHAINLOOP_ARTIFACT_CAS_API) (default "api.cas.chainloop.dev:443")
--artifact-cas-ca string    CUSTOM CA file for the Artifacts CAS API (optional) ($CHAINLOOP_ARTIFACT_CAS_API_CA)
-c, --config string             Path to an existing config file (default is $HOME/.config/chainloop/config.toml)
--control-plane string      URL for the Control Plane API ($CHAINLOOP_CONTROL_PLANE_API) (default "api.cp.chainloop.dev:443")
--control-plane-ca string   CUSTOM CA file for the Control Plane API (optional) ($CHAINLOOP_CONTROL_PLANE_API_CA)
--debug                     Enable debug/verbose logging mode
-i, --insecure                  Skip TLS transport during connection to the control plane ($CHAINLOOP_API_INSECURE)
-n, --org string                organization name
-o, --output string             Output format, valid options are json and table (default "table")
-t, --token string              API token. NOTE: Alternatively use the env variable CHAINLOOP_TOKEN
-y, --yes                       Skip confirmation
```

#### chainloop workflow workflow-run list

List workflow runs

```
chainloop workflow workflow-run list [flags]
```

Options

```
--full              full report
-h, --help              help for list
--limit int         number of items to show (default 50)
--next string       cursor to load the next page
--project string    project name
--status string     filter by workflow run status: [CANCELLED EXPIRED FAILED INITIALIZED SUCCEEDED]
--workflow string   workflow name
```

Options inherited from parent commands

```
--artifact-cas string       URL for the Artifacts Content Addressable Storage API ($CHAINLOOP_ARTIFACT_CAS_API) (default "api.cas.chainloop.dev:443")
--artifact-cas-ca string    CUSTOM CA file for the Artifacts CAS API (optional) ($CHAINLOOP_ARTIFACT_CAS_API_CA)
-c, --config string             Path to an existing config file (default is $HOME/.config/chainloop/config.toml)
--control-plane string      URL for the Control Plane API ($CHAINLOOP_CONTROL_PLANE_API) (default "api.cp.chainloop.dev:443")
--control-plane-ca string   CUSTOM CA file for the Control Plane API (optional) ($CHAINLOOP_CONTROL_PLANE_API_CA)
--debug                     Enable debug/verbose logging mode
-i, --insecure                  Skip TLS transport during connection to the control plane ($CHAINLOOP_API_INSECURE)
-n, --org string                organization name
-o, --output string             Output format, valid options are json and table (default "table")
-t, --token string              API token. NOTE: Alternatively use the env variable CHAINLOOP_TOKEN
-y, --yes                       Skip confirmation
```
<|MERGE_RESOLUTION|>--- conflicted
+++ resolved
@@ -2760,10 +2760,7 @@
 ### chainloop policy develop
 
 Tools for policy development
-<<<<<<< HEAD
-=======
 Refer to https://docs.chainloop.dev/guides/custom-policies
->>>>>>> 751a509a
 
 Options
 
@@ -2822,20 +2819,6 @@
 -y, --yes                       Skip confirmation
 ```
 
-<<<<<<< HEAD
-#### chainloop policy develop lint
-
-Lint chainloop policy structure and content
-
-Synopsis
-
-Performs comprehensive validation of:
-- *.yaml files (schema validation)
-- *.rego (formatting, linting, structure)
-
-```
-chainloop policy develop lint [flags]
-=======
 #### chainloop policy develop init
 
 Initialize a new policy
@@ -2858,24 +2841,55 @@
 
 Initialize in specific directory with embedded format and policy name
 chainloop policy develop init --directory ./policies --embedded --name mypolicy
->>>>>>> 751a509a
-```
-
-Options
-
-```
-<<<<<<< HEAD
---format          Auto-format file with opa fmt
--h, --help            help for lint
--p, --policy string   Path to policy directory (default ".")
-=======
+```
+
+Options
+
+```
 --description string   description of the policy
 --directory string     directory for policy
 --embedded             initialize an embedded policy (single YAML file)
 -f, --force                overwrite existing files
 -h, --help                 help for init
 --name string          name of the policy
->>>>>>> 751a509a
+```
+
+Options inherited from parent commands
+
+```
+--artifact-cas string       URL for the Artifacts Content Addressable Storage API ($CHAINLOOP_ARTIFACT_CAS_API) (default "api.cas.chainloop.dev:443")
+--artifact-cas-ca string    CUSTOM CA file for the Artifacts CAS API (optional) ($CHAINLOOP_ARTIFACT_CAS_API_CA)
+-c, --config string             Path to an existing config file (default is $HOME/.config/chainloop/config.toml)
+--control-plane string      URL for the Control Plane API ($CHAINLOOP_CONTROL_PLANE_API) (default "api.cp.chainloop.dev:443")
+--control-plane-ca string   CUSTOM CA file for the Control Plane API (optional) ($CHAINLOOP_CONTROL_PLANE_API_CA)
+--debug                     Enable debug/verbose logging mode
+-i, --insecure                  Skip TLS transport during connection to the control plane ($CHAINLOOP_API_INSECURE)
+-n, --org string                organization name
+-o, --output string             Output format, valid options are json and table (default "table")
+-t, --token string              API token. NOTE: Alternatively use the env variable CHAINLOOP_TOKEN
+-y, --yes                       Skip confirmation
+```
+
+#### chainloop policy develop lint
+
+Lint chainloop policy structure and content
+
+Synopsis
+
+Performs comprehensive validation of:
+- *.yaml files (schema validation)
+- *.rego (formatting, linting, structure)
+
+```
+chainloop policy develop lint [flags]
+```
+
+Options
+
+```
+--format          Auto-format file with opa fmt
+-h, --help            help for lint
+-p, --policy string   Path to policy directory (default ".")
 ```
 
 Options inherited from parent commands
