# Copyright Chainloop, Inc. All Rights Reserved.
# SPDX-License-Identifier: APACHE-2.0

apiVersion: v2
name: chainloop
description: Chainloop is an open source software supply chain control plane, a single source of truth for artifacts plus a declarative attestation crafting process.

type: application
# Bump the patch (not minor, not major) version on each change in the Chart Source code
<<<<<<< HEAD
version: 1.145.2
=======
version: 1.146.1
>>>>>>> c48f39fe
# Do not update appVersion, this is handled automatically by the release process
appVersion: v0.128.0

dependencies:
  - name: common
    repository: https://charts.bitnami.com/bitnami
    tags:
      - bitnami-common
    version: 2.x.x
  - condition: postgresql.enabled
    name: postgresql
    repository: https://charts.bitnami.com/bitnami
    version: 15.x.x
  - condition: development
    name: vault
    repository: https://charts.bitnami.com/bitnami
    version: 1.4.x
  - condition: development
    repository: file://charts/dex
    name: dex
    version: 0.0.x

annotations:
    images: |
        - image: ghcr.io/chainloop-dev/chainloop/artifact-cas:v0.128.0
          name: artifact-cas
        - image: ghcr.io/chainloop-dev/chainloop/control-plane:v0.128.0
          name: control-plane
        - image: ghcr.io/chainloop-dev/chainloop/control-plane-migrations:v0.128.0
          name: control-plane-migrations
        - image: ghcr.io/chainloop-dev/chainloop/cli:v0.128.0
          name: cli<|MERGE_RESOLUTION|>--- conflicted
+++ resolved
@@ -7,11 +7,7 @@
 
 type: application
 # Bump the patch (not minor, not major) version on each change in the Chart Source code
-<<<<<<< HEAD
-version: 1.145.2
-=======
-version: 1.146.1
->>>>>>> c48f39fe
+version: 1.146.2
 # Do not update appVersion, this is handled automatically by the release process
 appVersion: v0.128.0
 
