--- conflicted
+++ resolved
@@ -7,11 +7,7 @@
 
 type: application
 # Bump the patch (not minor, not major) version on each change in the Chart Source code
-<<<<<<< HEAD
 version: 1.233.1
-=======
-version: 1.233.0
->>>>>>> bdf04d9f
 # Do not update appVersion, this is handled automatically by the release process
 appVersion: v1.7.0
 
