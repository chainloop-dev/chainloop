--- conflicted
+++ resolved
@@ -95,22 +95,6 @@
 	// add module
 	regoFunc := rego.ParsedModule(parsedModule)
 
-<<<<<<< HEAD
-	// add query. Note that the predefined rule to look for is `violations`
-	res, err := queryRego(ctx, resultRule, parsedModule, regoInput, regoFunc, rego.Capabilities(r.OperatingMode.Capabilities()))
-	if err != nil {
-		return nil, err
-	}
-
-	// If `result` has been found, parse it
-	if res != nil {
-		return parseResultRule(res, policy)
-	}
-
-	// query for `violations` rule
-	res, err = queryRego(ctx, violationsRule, parsedModule, regoInput, regoFunc, rego.Capabilities(r.OperatingMode.Capabilities()))
-	if err != nil {
-=======
 	var res rego.ResultSet
 	// Function to execute the query with appropriate parameters
 	executeQuery := func(rule string, strict bool) error {
@@ -123,28 +107,25 @@
 	}
 
 	// Try the main rule first
-	if err := executeQuery(mainRule, r.OperatingMode == EnvironmentModeRestrictive); err != nil {
->>>>>>> 49f4c4b0
+	if err := executeQuery(resultRule, r.OperatingMode == EnvironmentModeRestrictive); err != nil {
 		return nil, err
 	}
 
 	// If res is nil, it means that the rule hasn't been found
 	if res == nil {
-<<<<<<< HEAD
-		return nil, fmt.Errorf("failed to evaluate policy: neither '%s' nor '%s' rule found", resultRule, violationsRule)
-=======
 		// Try with the deprecated main rule
-		if err := executeQuery(deprecatedMainRule, r.OperatingMode == EnvironmentModeRestrictive); err != nil {
+		if err := executeQuery(violationsRule, r.OperatingMode == EnvironmentModeRestrictive); err != nil {
 			return nil, err
 		}
 
 		if res == nil {
-			return nil, fmt.Errorf("failed to evaluate policy: no '%s' nor '%s' rule found", mainRule, deprecatedMainRule)
-		}
->>>>>>> 49f4c4b0
-	}
-
-	return parseViolationsRule(res, policy)
+			return nil, fmt.Errorf("failed to evaluate policy: neither '%s' nor '%s' rule found", resultRule, violationsRule)
+		}
+
+		return parseViolationsRule(res, policy)
+	}
+
+	return parseResultRule(res, policy)
 }
 
 func parseViolationsRule(res rego.ResultSet, policy *engine.Policy) (*engine.EvaluationResult, error) {
