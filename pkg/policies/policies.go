--- conflicted
+++ resolved
@@ -20,35 +20,24 @@
 	"bytes"
 	"context"
 	"fmt"
-<<<<<<< HEAD
 
 	"github.com/rs/zerolog"
 	"google.golang.org/grpc"
 	"google.golang.org/protobuf/encoding/protojson"
 
 	pb "github.com/chainloop-dev/chainloop/app/controlplane/api/controlplane/v1"
-=======
-	"path/filepath"
-
-	"github.com/bufbuild/protovalidate-go"
-	"github.com/sigstore/cosign/v2/pkg/blob"
-	"google.golang.org/protobuf/encoding/protojson"
-
->>>>>>> 574d9e75
+
 	v1 "github.com/chainloop-dev/chainloop/app/controlplane/api/workflowcontract/v1"
 	"github.com/chainloop-dev/chainloop/internal/attestation/crafter"
 	v12 "github.com/chainloop-dev/chainloop/internal/attestation/crafter/api/attestation/v1"
 	"github.com/chainloop-dev/chainloop/internal/casclient"
-<<<<<<< HEAD
 	"github.com/chainloop-dev/chainloop/internal/grpcconn"
-=======
->>>>>>> 574d9e75
+
 	"github.com/chainloop-dev/chainloop/pkg/policies/engine"
 	"github.com/chainloop-dev/chainloop/pkg/policies/engine/rego"
 )
 
 type PolicyVerifier struct {
-<<<<<<< HEAD
 	state   *v12.CraftingState
 	casOpts *CASConnecitonOpts
 	logger  *zerolog.Logger
@@ -63,15 +52,6 @@
 func NewPolicyVerifier(state *v12.CraftingState, opts *CASConnecitonOpts, logger *zerolog.Logger) *PolicyVerifier {
 	// only Rego engine is currently supported
 	return &PolicyVerifier{state: state, casOpts: opts, logger: logger}
-=======
-	state *v12.CraftingState
-	cas   casclient.Downloader
-}
-
-func NewPolicyVerifier(state *v12.CraftingState, client casclient.Downloader) *PolicyVerifier {
-	// only Rego engine is currently supported
-	return &PolicyVerifier{state: state, cas: client}
->>>>>>> 574d9e75
 }
 
 // Verify verifies that the statement is compliant with the policies present in the schema
@@ -81,40 +61,24 @@
 	for _, policyAtt := range policies {
 		if policyAtt.Disabled {
 			// policy is disabled
-<<<<<<< HEAD
 			pv.logger.Warn().Msgf("policy [name: %s, ref: %s] disabled", policyAtt.GetName(), policyAtt.GetRef())
-=======
-			// TODO: WARN.
->>>>>>> 574d9e75
 			continue
 		}
 
 		// 1. load the policy spec
-<<<<<<< HEAD
 		spec, err := crafter.LoadPolicySpec(policyAtt)
-=======
-		spec, err := pv.loadSpec(policyAtt)
->>>>>>> 574d9e75
 		if err != nil {
 			return nil, fmt.Errorf("failed to load policy spec: %w", err)
 		}
 
 		// 2. load the policy script (rego)
-<<<<<<< HEAD
 		script, err := crafter.LoadPolicyScriptFromSpec(spec)
-=======
-		script, err := pv.loadPolicyScriptFromSpec(spec)
->>>>>>> 574d9e75
 		if err != nil {
 			return nil, fmt.Errorf("failed to load policy content: %w", err)
 		}
 
 		// 3. load the affected material (or the whole attestation)
-<<<<<<< HEAD
 		material, err := pv.loadSubject(ctx, policyAtt, spec)
-=======
-		material, err := pv.loadSubject(ctx, policyAtt, spec, pv.state)
->>>>>>> 574d9e75
 		if err != nil {
 			return nil, fmt.Errorf("failed to load policy subject: %w", err)
 		}
@@ -139,67 +103,10 @@
 	return violations, nil
 }
 
-<<<<<<< HEAD
 // load the subject of the policy.
 func (pv *PolicyVerifier) loadSubject(ctx context.Context, attachment *v1.PolicyAttachment, spec *v1.Policy) ([]byte, error) {
 	state := pv.state
 
-=======
-func (pv *PolicyVerifier) loadSpec(attachment *v1.PolicyAttachment) (*v1.Policy, error) {
-	// look for the referenced policy spec (note: loading by `name` is not supported yet)
-	reference := attachment.GetRef()
-	// this method understands env, http and https schemes, and defaults to file system.
-	rawData, err := blob.LoadFileOrURL(reference)
-	if err != nil {
-		return nil, fmt.Errorf("loading policy spec: %w", err)
-	}
-	jsonContent, err := crafter.LoadJSONBytes(rawData, filepath.Ext(reference))
-	if err != nil {
-		return nil, fmt.Errorf("loading policy spec: %w", err)
-	}
-	var policy v1.Policy
-	if err := protojson.Unmarshal(jsonContent, &policy); err != nil {
-		return nil, fmt.Errorf("unmarshalling policy spec: %w", err)
-	}
-	// Validate just in case
-	validator, err := protovalidate.New()
-	if err != nil {
-		return nil, fmt.Errorf("validating policy spec: %w", err)
-	}
-	err = validator.Validate(&policy)
-	if err != nil {
-		return nil, fmt.Errorf("validating policy spec: %w", err)
-	}
-
-	return &policy, nil
-}
-
-// loads a policy referenced from the spec
-func (pv *PolicyVerifier) loadPolicyScriptFromSpec(spec *v1.Policy) (*engine.Policy, error) {
-	var content []byte
-	var err error
-
-	switch source := spec.GetSpec().GetSource().(type) {
-	case *v1.PolicySpec_Embedded:
-		content = []byte(source.Embedded)
-	case *v1.PolicySpec_Path:
-		content, err = blob.LoadFileOrURL(source.Path)
-		if err != nil {
-			return nil, fmt.Errorf("loading policy content: %w", err)
-		}
-	default:
-		return nil, fmt.Errorf("policy spec is empty")
-	}
-
-	return &engine.Policy{
-		Name:   spec.GetMetadata().GetName(),
-		Source: content,
-	}, nil
-}
-
-// load the subject of the policy.
-func (pv *PolicyVerifier) loadSubject(ctx context.Context, attachment *v1.PolicyAttachment, spec *v1.Policy, state *v12.CraftingState) ([]byte, error) {
->>>>>>> 574d9e75
 	// Load the affected material or attestation, and checks if the expected name and type match
 	name := attachment.GetSelector().GetName()
 	// if name selector is not set, the subject will become the full crafting state
@@ -230,16 +137,12 @@
 	// Use the CAS to look for the material
 	var b bytes.Buffer
 	w := bufio.NewWriter(&b)
-<<<<<<< HEAD
 
 	client, err := pv.getCASClient(pb.CASCredentialsServiceGetRequest_ROLE_DOWNLOADER, m.GetArtifact().GetDigest())
 	if err != nil {
 		return nil, err
 	}
 	err = client.Download(ctx, w, m.GetArtifact().GetDigest())
-=======
-	err := pv.cas.Download(ctx, w, m.GetArtifact().GetDigest())
->>>>>>> 574d9e75
 	if err != nil {
 		return nil, fmt.Errorf("failed to download artifact: %w", err)
 	}
@@ -265,7 +168,6 @@
 		})
 	}
 	return
-<<<<<<< HEAD
 }
 
 // We need to create a connection for every single artifact, because it depends on the digest
@@ -298,6 +200,4 @@
 	}
 
 	return casclient.New(conn, casclient.WithLogger(*pv.logger)), nil
-=======
->>>>>>> 574d9e75
 }