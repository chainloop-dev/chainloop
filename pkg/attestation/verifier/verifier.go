//
// Copyright 2025 The Chainloop Authors.
//
// Licensed under the Apache License, Version 2.0 (the "License");
// you may not use this file except in compliance with the License.
// You may obtain a copy of the License at
//
//     http://www.apache.org/licenses/LICENSE-2.0
//
// Unless required by applicable law or agreed to in writing, software
// distributed under the License is distributed on an "AS IS" BASIS,
// WITHOUT WARRANTIES OR CONDITIONS OF ANY KIND, either express or implied.
// See the License for the specific language governing permissions and
// limitations under the License.

package verifier

import (
	"context"
	"crypto/sha256"
	"crypto/x509"
	"encoding/base64"
	"errors"
	"fmt"

	"github.com/chainloop-dev/chainloop/pkg/attestation"
	"github.com/secure-systems-lab/go-securesystemslib/dsse"
	"github.com/sigstore/cosign/v2/pkg/cosign"
	protobundle "github.com/sigstore/protobuf-specs/gen/pb-go/bundle/v1"
	sigstorebundle "github.com/sigstore/sigstore-go/pkg/bundle"
	sigdsee "github.com/sigstore/sigstore/pkg/signature/dsse"
	"google.golang.org/protobuf/encoding/protojson"
)

type TrustedRoot struct {
	// map key identifiers to a chain of certificates
	Keys                 map[string][]*x509.Certificate
	TimestampAuthorities map[string][]*x509.Certificate
}

var ErrMissingVerificationMaterial = errors.New("missing material")

func VerifyBundle(ctx context.Context, bundleBytes []byte, tr *TrustedRoot) error {
	if bundleBytes == nil {
		return ErrMissingVerificationMaterial
	}

	bundle := new(protobundle.Bundle)
	// unmarshal and validate
	if err := protojson.Unmarshal(bundleBytes, bundle); err != nil {
		return fmt.Errorf("invalid bundle: %w", err)
	}

<<<<<<< HEAD
	// fix for old attestations
	fixSignatureInBundle(bundle)

=======
	hasVerificationMaterial := false
>>>>>>> a30d9fe8
	sb := &sigstorebundle.Bundle{Bundle: bundle}
	vc, err := sb.VerificationContent()
	if err != nil {
		if !errors.Is(err, sigstorebundle.ErrMissingVerificationMaterial) {
			return fmt.Errorf("could not get verification material: %w", err)
		}
	}

	if vc != nil && vc.GetCertificate() != nil {
		hasVerificationMaterial = true
		signingCert := vc.GetCertificate()

		aki := fmt.Sprintf("%x", sha256.Sum256(signingCert.AuthorityKeyId))
		chain, ok := tr.Keys[aki]
		if !ok {
			return fmt.Errorf("trusted root not found for signing key with AKI %s", aki)
		}

		verifier, err := cosign.ValidateAndUnpackCertWithChain(signingCert, chain, &cosign.CheckOpts{IgnoreSCT: true})
		if err != nil {
			return fmt.Errorf("validating the certificate: %w", err)
		}

		dsseVerifier, err := dsse.NewEnvelopeVerifier(&sigdsee.VerifierAdapter{SignatureVerifier: verifier})
		if err != nil {
			return fmt.Errorf("creating DSSE verifier: %w", err)
		}

		_, err = dsseVerifier.Verify(ctx, attestation.DSSEEnvelopeFromBundle(bundle))
		if err != nil {
			return fmt.Errorf("validating the DSSE envelope: %w", err)
		}
	}

	// Even with no cert (using a local key), we can still validate the timestamp
	if err = VerifyTimestamps(sb, tr); err != nil {
		if !errors.Is(err, ErrMissingVerificationMaterial) {
			return fmt.Errorf("could not verify timestamps: %w", err)
		}
	} else {
		hasVerificationMaterial = true
	}

	if !hasVerificationMaterial {
		return ErrMissingVerificationMaterial
	}

	return nil
}

// old attestations have signatures base64 encoded twice, see https://github.com/chainloop-dev/chainloop/issues/1832
func fixSignatureInBundle(bundle *protobundle.Bundle) {
	sig := bundle.GetDsseEnvelope().GetSignatures()[0].GetSig()
	dst := make([]byte, base64.StdEncoding.EncodedLen(len(sig)))
	i, err := base64.StdEncoding.Decode(dst, sig)
	if err == nil {
		// it was encoded twice. Use it
		sig = dst[:i]
	}
	bundle.GetDsseEnvelope().GetSignatures()[0].Sig = sig
}<|MERGE_RESOLUTION|>--- conflicted
+++ resolved
@@ -51,13 +51,10 @@
 		return fmt.Errorf("invalid bundle: %w", err)
 	}
 
-<<<<<<< HEAD
 	// fix for old attestations
 	fixSignatureInBundle(bundle)
 
-=======
 	hasVerificationMaterial := false
->>>>>>> a30d9fe8
 	sb := &sigstorebundle.Bundle{Bundle: bundle}
 	vc, err := sb.VerificationContent()
 	if err != nil {
